mod common;

use std::{
    io::{self, Write},
    net::{SocketAddr, TcpListener, TcpStream},
    thread,
    time::Duration,
};

use bytes::BytesMut;
use lazy_static::lazy_static;
use serde_derive::{Deserialize, Serialize};
use sspi::CredSsp;

use common::run_proxy;

lazy_static! {
    static ref X224_REQUEST_PROTOCOL: ironrdp::SecurityProtocol =
        ironrdp::SecurityProtocol::HYBRID | ironrdp::SecurityProtocol::SSL;
    static ref X224_REQUEST_FLAGS: ironrdp::NegotiationRequestFlags = ironrdp::NegotiationRequestFlags::empty();
    static ref X224_RESPONSE_PROTOCOL: ironrdp::SecurityProtocol = ironrdp::SecurityProtocol::HYBRID;
    static ref X224_RESPONSE_FLAGS: ironrdp::NegotiationResponseFlags =
        ironrdp::NegotiationResponseFlags::DYNVC_GFX_PROTOCOL_SUPPORTED
            | ironrdp::NegotiationResponseFlags::RDP_NEG_RSP_RESERVED
            | ironrdp::NegotiationResponseFlags::RESTRICTED_ADMIN_MODE_SUPPORTED
            | ironrdp::NegotiationResponseFlags::REDIRECTED_AUTHENTICATION_MODE_SUPPORTED;
    static ref PROXY_CREDENTIALS: sspi::Credentials = sspi::Credentials::new(
        String::from("Username1"),
        String::from("Password1"),
        Some(String::from("Domain1")),
    );
    static ref SERVER_CREDENTIALS: sspi::Credentials = sspi::Credentials::new(
        String::from("Username2"),
        String::from("Password2"),
        Some(String::from("Domain2")),
    );
    static ref ROUTING_URL: String = format!("rdp://{}", ROUTING_ADDR);
    static ref CERT_PKCS12_DER: Vec<u8> = include_bytes!("../src/cert/certificate.p12").to_vec();
}

const TLS_PUBLIC_KEY_HEADER: usize = 24;
const PROXY_ADDR: &str = "127.0.0.1:8080";
const ROUTING_ADDR: &str = "127.0.0.1:8081";
const JET_SERVER: &str = "rdp://127.0.0.1:8082";
<<<<<<< HEAD
const NTLM_VERSION: [u8; rdp_proto::NTLM_VERSION_SIZE] = [0x00; rdp_proto::NTLM_VERSION_SIZE];
const CERT_PKCS12_PASS: &str = "password";
=======
const CERT_PKCS12_PASS: &str = "";
>>>>>>> aed6b0c6

type RdpResult<T> = Result<T, RdpError>;

#[derive(Debug)]
pub struct RdpError(String);

#[derive(Clone, Serialize, Deserialize)]
pub struct RdpIdentity {
    pub proxy: sspi::Credentials,
    pub target: sspi::Credentials,
    pub destination: String,
}

#[derive(Clone)]
pub struct IdentitiesProxy {
    rdp_identity: sspi::Credentials,
}

struct RdpClient {
    proxy_addr: &'static str,
    proxy_credentials: sspi::Credentials,
    server_credentials: sspi::Credentials,
}

struct RdpServer {
    routing_addr: &'static str,
    identities_proxy: IdentitiesProxy,
}

#[test]
fn rdp_with_nla_ntlm() {
    let mut identities_file = tempfile::NamedTempFile::new().expect("Failed to create a named temporary file");
    let rdp_identities = vec![RdpIdentity::new(
        PROXY_CREDENTIALS.clone(),
        SERVER_CREDENTIALS.clone(),
        ROUTING_ADDR.to_string(),
    )];
    RdpIdentity::list_to_buffer(rdp_identities.as_ref(), identities_file.as_file_mut())
        .expect("Failed to write identities to file");

    let _proxy = run_proxy(
        PROXY_ADDR,
        Some(JET_SERVER),
        Some(
            identities_file
                .path()
                .to_str()
                .expect("Failed to get path to a temporary file"),
        ),
    );

    let server_thread = thread::spawn(move || {
        let mut server = RdpServer::new(ROUTING_ADDR, IdentitiesProxy::new(SERVER_CREDENTIALS.clone()));
        server.run().expect("Error in server");
    });
    let client_thread = thread::spawn(move || {
        let client = RdpClient::new(PROXY_ADDR, PROXY_CREDENTIALS.clone(), SERVER_CREDENTIALS.clone());
        client.run().expect("Error in client");
    });

    server_thread.join().expect("Failed to join the server thread");
    client_thread.join().expect("Failed to join the client thread");
}

impl RdpClient {
    fn new(
        proxy_addr: &'static str,
        proxy_credentials: sspi::Credentials,
        server_credentials: sspi::Credentials,
    ) -> Self {
        Self {
            proxy_addr,
            proxy_credentials,
            server_credentials,
        }
    }

    fn run(&self) -> RdpResult<()> {
        let mut stream = connect_tcp_stream(self.proxy_addr);
        self.write_negotiation_request(&mut stream).map_err(|e| {
            RdpError::new(format!(
                "Error in the client during writing an negotiation request: {}",
                e
            ))
        })?;
        self.read_negotiation_response(&mut stream).map_err(|e| {
            RdpError::new(format!(
                "Error in the client during reading an negotiation response: {}",
                e
            ))
        })?;

        let mut tls_stream = connect_tls(self.proxy_addr, stream, true)
            .map_err(|e| RdpError::new(format!("Failed to connect with TLS: {}", e)))?;
        let tls_pubkey = get_tls_peer_pubkey(&tls_stream)
            .map_err(|e| RdpError::new(format!("Failed to get tls peer public key from the certificate: {}", e)))?;

        let cred_ssp_mode =
            if X224_REQUEST_FLAGS.contains(ironrdp::NegotiationRequestFlags::RESTRICTED_ADMIN_MODE_REQUIRED) {
                sspi::CredSspMode::CredentialLess
            } else {
                sspi::CredSspMode::WithCredentials
            };
        let mut cred_ssp_context =
            sspi::CredSspClient::with_default_version(tls_pubkey, self.proxy_credentials.clone(), cred_ssp_mode)
                .map_err(|e| RdpError::new(format!("Failed to create a CredSSP client: {}", e)))?;

        self.write_negotiate_message(&mut tls_stream, &mut cred_ssp_context)
            .map_err(|e| {
                RdpError::new(format!(
                    "Error in the client during writing an negotiate message: {}",
                    e
                ))
            })?;
        self
            .read_challenge_message_and_write_authenticate_message_with_pub_key_auth(&mut tls_stream, &mut cred_ssp_context)
            .map_err(|e| RdpError::new(format!("Error in the client during reading challenge message and writing autheticate message with a client public key: {}", e)))?;
        self.read_pub_key_auth_and_write_ts_credentials(&mut tls_stream, &mut cred_ssp_context)
            .map_err(|e| {
                RdpError::new(format!(
                    "Error in the client during reading public key and writing TSCredentials: {}",
                    e
                ))
            })?;

        Ok(())
    }

    fn write_negotiation_request(&self, stream: &mut TcpStream) -> RdpResult<()> {
        let cookie = &self.server_credentials.username;
        let mut request_data = BytesMut::with_capacity(ironrdp::NEGOTIATION_REQUEST_LEN + cookie.len());
        request_data.resize(ironrdp::NEGOTIATION_REQUEST_LEN + cookie.len(), 0x00);
        ironrdp::write_negotiation_request(
            request_data.as_mut(),
            &cookie,
            *X224_REQUEST_PROTOCOL,
            *X224_REQUEST_FLAGS,
        )
        .map_err(|e| RdpError::new(format!("Failed to write negotiation request: {}", e)))?;
        let x224_len = ironrdp::TPDU_REQUEST_LENGTH + request_data.len();
        let mut x224_encoded_request = BytesMut::with_capacity(x224_len);
        x224_encoded_request.resize(ironrdp::TPDU_REQUEST_LENGTH, 0);
        ironrdp::encode_x224(
            ironrdp::X224TPDUType::ConnectionRequest,
            request_data,
            &mut x224_encoded_request,
        )
        .map_err(|e| RdpError::new(format!("Failed to encode negotiation request: {}", e)))?;

        stream
            .write_all(x224_encoded_request.as_ref())
            .map_err(|e| RdpError::new(format!("Failed to send negotiation request: {}", e)))?;

        Ok(())
    }

    fn read_negotiation_response(&self, mut stream: &mut TcpStream) -> RdpResult<()> {
        let mut buffer = read_stream_buffer(&mut stream);
        let (code, data) = ironrdp::decode_x224(&mut buffer)
            .map_err(|e| RdpError::new(format!("Failed to decode negotiation response: {}", e)))?;
        assert_eq!(code, ironrdp::X224TPDUType::ConnectionConfirm);
        let (protocol, flags) = ironrdp::parse_negotiation_response(code, data.as_ref())
            .map_err(|e| RdpError::new(format!("Failed to parse negotiation response: {}", e)))?;
        assert_eq!(*X224_RESPONSE_PROTOCOL, protocol);
        assert_eq!(*X224_RESPONSE_FLAGS, flags);

        Ok(())
    }

    fn write_negotiate_message(
        &self,
        tls_stream: &mut native_tls::TlsStream<TcpStream>,
        cred_ssp_context: &mut sspi::CredSspClient,
    ) -> RdpResult<()> {
        process_cred_ssp_phase_with_reply_needed(sspi::TsRequest::default(), cred_ssp_context, tls_stream)
            .map_err(|e| RdpError::new(format!("Failed to process a credssp phase: {}", e)))?;

        Ok(())
    }

    fn read_challenge_message_and_write_authenticate_message_with_pub_key_auth(
        &self,
        mut tls_stream: &mut native_tls::TlsStream<TcpStream>,
        cred_ssp_context: &mut sspi::CredSspClient,
    ) -> RdpResult<()> {
        let buffer = read_stream_buffer(&mut tls_stream);
        let read_ts_request = sspi::TsRequest::from_buffer(buffer.as_ref())
            .map_err(|e| RdpError::new(format!("Failed to parse ts request: {}", e)))?;

        process_cred_ssp_phase_with_reply_needed(read_ts_request, cred_ssp_context, tls_stream)
    }

    fn read_pub_key_auth_and_write_ts_credentials(
        &self,
        tls_stream: &mut native_tls::TlsStream<TcpStream>,
        cred_ssp_context: &mut sspi::CredSspClient,
    ) -> RdpResult<()> {
        let buffer = read_stream_buffer(tls_stream);
        let read_ts_request = sspi::TsRequest::from_buffer(buffer.as_ref())
            .map_err(|e| RdpError::new(format!("Failed to parse ts request with ntlm challenge message: {}", e)))?;

        let reply = cred_ssp_context
            .process(read_ts_request)
            .map_err(|e| RdpError::new(format!("CredSSP process call error: {}", e)))?;
        match reply {
            sspi::CredSspResult::FinalMessage(ts_request) => {
                let mut ts_request_buffer = Vec::with_capacity(ts_request.buffer_len() as usize);
                ts_request
                    .encode_ts_request(&mut ts_request_buffer)
                    .map_err(|e| RdpError::new(format!("Failed to encode ts request with ts credentials: {}", e)))?;

                tls_stream
                    .write_all(&ts_request_buffer)
                    .map_err(|e| RdpError::new(format!("Failed to send encrypted ts credentials: {}", e)))?;
            }
            _ => panic!("The CredSSP server has returned unexpected result: {:?}", reply),
        };

        Ok(())
    }
}

impl RdpServer {
    fn new(routing_addr: &'static str, identities_proxy: IdentitiesProxy) -> Self {
        Self {
            routing_addr,
            identities_proxy,
        }
    }

    fn run(&mut self) -> RdpResult<()> {
        let mut stream = accept_tcp_stream(self.routing_addr)
            .map_err(|e| RdpError::new(format!("Failed to accept tcp stream: {}", e)))?;
        self.read_negotiation_request(&mut stream).map_err(|e| {
            RdpError::new(format!(
                "Error in the server during reading an negotiation request: {}",
                e
            ))
        })?;
        self.write_negotiation_response(&mut stream).map_err(|e| {
            RdpError::new(format!(
                "Error in the server during writing an negotiation response: {}",
                e
            ))
        })?;

        let mut tls_stream = accept_tls(stream, CERT_PKCS12_DER.clone(), CERT_PKCS12_PASS)?;
        let tls_pubkey = get_tls_pubkey(CERT_PKCS12_DER.clone().as_ref(), CERT_PKCS12_PASS)
            .map_err(|e| RdpError::new(format!("Failed to get tls public key: {}", e)))?;

        let mut cred_ssp_context = sspi::CredSspServer::with_default_version(tls_pubkey, self.identities_proxy.clone())
            .map_err(|e| RdpError::new(format!("Failed to create a CredSSP server: {}", e)))?;

        self.read_negotiate_message_and_write_challenge_message(&mut tls_stream, &mut cred_ssp_context)
            .map_err(|e| {
                RdpError::new(format!(
                    "Error in the server during reading an negotiate message and writing challenge message: {}",
                    e
                ))
            })?;
        self
            .read_authenticate_message_with_pub_key_auth_and_write_pub_key_auth(&mut tls_stream, &mut cred_ssp_context)
            .map_err(|e| RdpError::new(format!("Error in the server during reading an authenticate message with an encrypted client public key and writing an encrypted server public key: {}", e)))?;
        self.read_ts_credentials(&mut tls_stream, &mut cred_ssp_context)
            .map_err(|e| RdpError::new(format!("Error in the server during reading a TSCredentials: {}", e)))?;

        Ok(())
    }

    fn read_negotiation_request(&self, stream: &mut TcpStream) -> RdpResult<()> {
        let mut buffer = read_stream_buffer(stream);

        let (code, data) = ironrdp::decode_x224(&mut buffer)
            .map_err(|e| RdpError::new(format!("Failed to decode negotiation request: {}", e)))?;
        assert_eq!(code, ironrdp::X224TPDUType::ConnectionRequest);
        let (_nego_data, _protocol, _flags) = ironrdp::parse_negotiation_request(code, data.as_ref())
            .map_err(|e| RdpError::new(format!("Failed to parse negotiation request: {}", e)))?;

        Ok(())
    }

    fn write_negotiation_response(&self, stream: &mut TcpStream) -> RdpResult<()> {
        let mut response_data = BytesMut::with_capacity(ironrdp::NEGOTIATION_RESPONSE_LEN);
        response_data.resize(ironrdp::NEGOTIATION_RESPONSE_LEN, 0x00);
        ironrdp::write_negotiation_response(response_data.as_mut(), *X224_RESPONSE_FLAGS, *X224_RESPONSE_PROTOCOL)
            .map_err(|e| RdpError::new(format!("Failed to write negotiation response: {}", e)))?;
        let x224_len = ironrdp::TPDU_REQUEST_LENGTH + response_data.len();
        let mut x224_encoded_response = BytesMut::with_capacity(x224_len);
        x224_encoded_response.resize(ironrdp::TPDU_REQUEST_LENGTH, 0);
        ironrdp::encode_x224(
            ironrdp::X224TPDUType::ConnectionConfirm,
            response_data,
            &mut x224_encoded_response,
        )
        .map_err(|e| RdpError::new(format!("Failed to encode negotiation response: {}", e)))?;

        stream
            .write_all(x224_encoded_response.as_ref())
            .map_err(|e| RdpError::new(format!("Failed to send negotiation response: {}", e)))?;

        Ok(())
    }

    fn read_negotiate_message_and_write_challenge_message<C: sspi::CredentialsProxy>(
        &self,
        tls_stream: &mut native_tls::TlsStream<TcpStream>,
        cred_ssp_context: &mut sspi::CredSspServer<C>,
    ) -> RdpResult<()> {
        let buffer = read_stream_buffer(tls_stream);
        let read_ts_request = sspi::TsRequest::from_buffer(buffer.as_ref())
            .map_err(|e| RdpError::new(format!("Failed to parse ts request with ntlm negotiate message: {}", e)))?;

        process_cred_ssp_phase_with_reply_needed(read_ts_request, cred_ssp_context, tls_stream)
    }

    fn read_authenticate_message_with_pub_key_auth_and_write_pub_key_auth<C: sspi::CredentialsProxy>(
        &self,
        tls_stream: &mut native_tls::TlsStream<TcpStream>,
        cred_ssp_context: &mut sspi::CredSspServer<C>,
    ) -> RdpResult<()> {
        let buffer = read_stream_buffer(tls_stream);
        let read_ts_request = sspi::TsRequest::from_buffer(buffer.as_ref())
            .map_err(|e| RdpError::new(format!("Failed to parse ts request with ntlm negotiate message: {}", e)))?;

        process_cred_ssp_phase_with_reply_needed(read_ts_request, cred_ssp_context, tls_stream)
    }

    fn read_ts_credentials<C: sspi::CredentialsProxy>(
        &self,
        tls_stream: &mut native_tls::TlsStream<TcpStream>,
        cred_ssp_context: &mut sspi::CredSspServer<C>,
    ) -> RdpResult<()> {
        let buffer = read_stream_buffer(tls_stream);
        let read_ts_request = sspi::TsRequest::from_buffer(buffer.as_ref())
            .map_err(|e| RdpError::new(format!("Failed to parse ts request with ntlm negotiate message: {}", e)))?;

        let reply = cred_ssp_context.process(read_ts_request).map_err(|e| {
            RdpError::new(format!(
                "Failed to parse ntlm authenticate message and write pub key auth: {}",
                e
            ))
        })?;
        match reply {
            sspi::CredSspResult::ClientCredentials(client_credentials) => {
                let expected_credentials = &self.identities_proxy.rdp_identity;
                assert_eq!(expected_credentials.username, client_credentials.username);
                assert_eq!(expected_credentials.domain, client_credentials.domain);
                assert_eq!(expected_credentials.password, client_credentials.password);
            }
            _ => panic!("The CredSSP server has returned unexpected result: {:?}", reply),
        };

        Ok(())
    }
}

impl RdpError {
    fn new(error: String) -> Self {
        Self(error)
    }
}
impl std::error::Error for RdpError {}
impl std::fmt::Display for RdpError {
    fn fmt(&self, f: &mut std::fmt::Formatter<'_>) -> std::fmt::Result {
        write!(f, "{:?}", self)
    }
}

impl RdpIdentity {
    fn new(proxy: sspi::Credentials, target: sspi::Credentials, destination: String) -> Self {
        Self {
            proxy,
            target,
            destination,
        }
    }

    fn list_to_buffer(rdp_identities: &[Self], mut file: impl io::Write) -> RdpResult<()> {
        let identities_buffer = serde_json::to_string(&rdp_identities)
            .map_err(|e| RdpError::new(format!("Failed to convert identities to json: {}", e)))?;
        file.write_all(identities_buffer.as_bytes())
            .map_err(|e| RdpError::new(format!("Failed to write identities to file: {}", e)))?;

        Ok(())
    }
}

impl IdentitiesProxy {
    pub fn new(rdp_identity: sspi::Credentials) -> Self {
        Self { rdp_identity }
    }
}

impl sspi::CredentialsProxy for IdentitiesProxy {
    fn password_by_user(&mut self, username: String, domain: Option<String>) -> io::Result<String> {
        assert_eq!(username, self.rdp_identity.username);
        assert_eq!(domain, self.rdp_identity.domain);

        Ok(self.rdp_identity.password.clone())
    }
}

fn process_cred_ssp_phase_with_reply_needed(
    ts_request: sspi::TsRequest,
    cred_ssp_context: &mut impl sspi::CredSsp,
    tls_stream: &mut (impl io::Write + io::Read),
) -> RdpResult<()> {
    let reply = cred_ssp_context
        .process(ts_request)
        .map_err(|e| RdpError::new(format!("Failed to process CredSSP phase: {}", e)))?;
    match reply {
        sspi::CredSspResult::ReplyNeeded(ts_request) => {
            let mut ts_request_buffer = Vec::with_capacity(ts_request.buffer_len() as usize);
            ts_request
                .encode_ts_request(&mut ts_request_buffer)
                .map_err(|e| RdpError::new(format!("Failed to encode ts request: {}", e)))?;

            tls_stream
                .write_all(&ts_request_buffer)
                .map_err(|e| RdpError::new(format!("Failed to send CredSSP message: {}", e)))?;

            Ok(())
        }
        _ => Err(RdpError::new(format!(
            "The CredSSP server has returned unexpected result: {:?}",
            reply
        ))),
    }
}

fn read_stream_buffer(stream: &mut impl io::Read) -> BytesMut {
    let mut buffer = BytesMut::with_capacity(1024);
    buffer.resize(1024, 0u8);
    loop {
        match stream.read(&mut buffer) {
            Ok(n) => {
                buffer.truncate(n);

                return buffer;
            }
            Err(_) => thread::sleep(Duration::from_millis(10)),
        }
    }
}

fn connect_tcp_stream(addr: &str) -> TcpStream {
    loop {
        match TcpStream::connect(addr) {
            Ok(stream) => return stream,
            Err(_) => thread::sleep(Duration::from_millis(10)),
        }
    }
}

fn accept_tcp_stream(addr: &str) -> RdpResult<TcpStream> {
    let listener_addr = addr
        .parse::<SocketAddr>()
        .map_err(|e| RdpError::new(format!("Failed to parse an addr: {}", e)))?;
    let listener = TcpListener::bind(&listener_addr)
        .map_err(|e| RdpError::new(format!("Failed to exec TcpListener::bind(): {}", e)))?;
    loop {
        match listener.accept() {
            Ok((stream, _addr)) => return Ok(stream),
            Err(_) => thread::sleep(Duration::from_millis(10)),
        }
    }
}

fn accept_tls<S>(stream: S, cert_pkcs12_der: Vec<u8>, cert_pass: &str) -> RdpResult<native_tls::TlsStream<S>>
where
    S: io::Read + io::Write + std::fmt::Debug + 'static,
{
    let cert = native_tls::Identity::from_pkcs12(cert_pkcs12_der.as_ref(), cert_pass).unwrap();
    let tls_acceptor = native_tls::TlsAcceptor::builder(cert)
        .build()
        .map_err(|e| RdpError::new(format!("Failed to create TlsStreamAcceptor: {}", e)))?;

    tls_acceptor
        .accept(stream)
        .map_err(|e| RdpError::new(format!("Failed to accept the ssl connection: {}", e)))
}

fn connect_tls<S>(
    addr: &str,
    stream: S,
    accept_invalid_certs_and_hostnames: bool,
) -> RdpResult<native_tls::TlsStream<S>>
where
    S: io::Read + io::Write + std::fmt::Debug + 'static,
{
    let tls_connector = native_tls::TlsConnector::builder()
        .danger_accept_invalid_certs(accept_invalid_certs_and_hostnames)
        .danger_accept_invalid_hostnames(accept_invalid_certs_and_hostnames)
        .build()
        .map_err(|e| RdpError::new(format!("Failed to create TlsStreamConnector: {}", e)))?;

    tls_connector
        .connect(addr, stream)
        .map_err(|e| RdpError::new(format!("Failed to connect to the ssl connection: {}", e)))
}

pub fn get_tls_pubkey(der: &[u8], pass: &str) -> io::Result<Vec<u8>> {
    let cert = openssl::pkcs12::Pkcs12::from_der(der)?.parse(pass)?.cert;
    get_tls_pubkey_from_cert(cert)
}

pub fn get_tls_peer_pubkey<S>(stream: &native_tls::TlsStream<S>) -> io::Result<Vec<u8>>
where
    S: io::Read + io::Write,
{
    let der = get_der_cert_from_stream(&stream)?;
    let cert = openssl::x509::X509::from_der(&der)?;

    get_tls_pubkey_from_cert(cert)
}

fn get_der_cert_from_stream<S>(stream: &native_tls::TlsStream<S>) -> io::Result<Vec<u8>>
where
    S: io::Read + io::Write,
{
    stream
        .peer_certificate()
        .map_err(|e| {
            io::Error::new(
                io::ErrorKind::InvalidData,
                format!("Failed to get the peer certificate: {}", e),
            )
        })?
        .ok_or_else(|| io::Error::new(io::ErrorKind::Other, "A server must provide the certificate"))?
        .to_der()
        .map_err(|e| {
            io::Error::new(
                io::ErrorKind::Other,
                format!("Failed to convert the peer certificate to der: {}", e),
            )
        })
}

fn get_tls_pubkey_from_cert(cert: openssl::x509::X509) -> io::Result<Vec<u8>> {
    Ok(cert.public_key()?.public_key_to_der()?.split_off(TLS_PUBLIC_KEY_HEADER))
}<|MERGE_RESOLUTION|>--- conflicted
+++ resolved
@@ -42,12 +42,7 @@
 const PROXY_ADDR: &str = "127.0.0.1:8080";
 const ROUTING_ADDR: &str = "127.0.0.1:8081";
 const JET_SERVER: &str = "rdp://127.0.0.1:8082";
-<<<<<<< HEAD
-const NTLM_VERSION: [u8; rdp_proto::NTLM_VERSION_SIZE] = [0x00; rdp_proto::NTLM_VERSION_SIZE];
 const CERT_PKCS12_PASS: &str = "password";
-=======
-const CERT_PKCS12_PASS: &str = "";
->>>>>>> aed6b0c6
 
 type RdpResult<T> = Result<T, RdpError>;
 
