--- conflicted
+++ resolved
@@ -387,14 +387,9 @@
           name: webapp-client
           path: webapp/client/
 
-<<<<<<< HEAD
-  devolutions-gateway-players:
-    name: devolutions-gateway-players
-=======
 
   devolutions-gateway-player:
     name: Recording Player
->>>>>>> 26abe633
     runs-on: ubuntu-latest
     needs: preflight
     if: github.event_name != 'pull_request' || github.event.pull_request.head.repo.full_name == github.repository
