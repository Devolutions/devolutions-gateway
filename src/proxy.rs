use crate::{
    config::{Config, Protocol},
    interceptor::{
        pcap::PcapInterceptor, rdp::RdpMessageReader, MessageReader, UnknownMessageReader, WaykMessageReader,
    },
    rdp::{DvcManager, RDP8_GRAPHICS_PIPELINE_NAME},
    transport::{JetSinkType, JetStreamType, Transport, BIP_BUFFER_LEN},
    SESSION_IN_PROGRESS_COUNT,
};
<<<<<<< HEAD
use futures::{select, Future, FutureExt, Sink, Stream, StreamExt, TryFutureExt};
=======
use futures::{select, FutureExt, Sink, Stream, StreamExt};
>>>>>>> 5d4c6bfe
use slog_scope::{info, warn};
use spsc_bip_buffer::bip_buffer_with_len;
use std::{
    collections::HashMap,
    io,
    path::PathBuf,
<<<<<<< HEAD
    sync::{atomic::Ordering, Arc},
};

use std::{
    ops::{Deref, DerefMut},
    pin::Pin,
=======
    pin::Pin,
    sync::{atomic::Ordering, Arc},
>>>>>>> 5d4c6bfe
    task::{Context, Poll},
};

pub struct Proxy {
    config: Arc<Config>,
}

impl Proxy {
    pub fn new(config: Arc<Config>) -> Self {
        Proxy { config }
    }

    pub async fn build<T: Transport, U: Transport>(
        &self,
        server_transport: T,
        client_transport: U,
    ) -> Result<(), io::Error> {
        match self.config.protocol {
            Protocol::WAYK => {
                info!("WaykMessageReader will be used to interpret application protocol.");
                self.build_with_message_reader(server_transport, client_transport, Some(Box::new(WaykMessageReader)))
                    .await
            }
            Protocol::RDP => {
                info!("RdpMessageReader will be used to interpret application protocol");
                self.build_with_message_reader(
                    server_transport,
                    client_transport,
                    Some(Box::new(RdpMessageReader::new(
                        HashMap::new(),
                        Some(DvcManager::with_allowed_channels(vec![
                            RDP8_GRAPHICS_PIPELINE_NAME.to_string()
                        ])),
                    ))),
                )
                .await
            }
            Protocol::UNKNOWN => {
                warn!("Protocol is unknown. Data received will not be split to get application message.");
                self.build_with_message_reader(server_transport, client_transport, Some(Box::new(UnknownMessageReader)))
                    .await
            }
        }
    }

    pub async fn build_with_message_reader<T: Transport, U: Transport>(
        &self,
        server_transport: T,
        client_transport: U,
        message_reader: Option<Box<dyn MessageReader>>,
    ) -> Result<(), io::Error> {
        let (client_writer, server_reader) = bip_buffer_with_len(BIP_BUFFER_LEN);
        let (server_writer, client_reader) = bip_buffer_with_len(BIP_BUFFER_LEN);

        let server_peer_addr = server_transport.peer_addr().unwrap();
        let client_peer_addr = client_transport.peer_addr().unwrap();
        let (mut jet_stream_server, jet_sink_server) = server_transport.split_transport(server_writer, server_reader);
        let (mut jet_stream_client, jet_sink_client) = client_transport.split_transport(client_writer, client_reader);

        if let (Some(capture_path), Some(message_reader)) = (self.config.capture_path.as_ref(), message_reader) {
            let filename = format!(
                "{}({})-to-{}({})-at-{}.pcap",
                client_peer_addr.ip(),
                client_peer_addr.port(),
                server_peer_addr.ip(),
                server_peer_addr.port(),
                chrono::Local::now().format("%Y-%m-%d_%H-%M-%S")
            );
            let mut path = PathBuf::from(capture_path);
            path.push(filename);

            let mut interceptor = PcapInterceptor::new(
                server_peer_addr,
                client_peer_addr,
                path.to_str().expect("path to pcap files must be valid"),
            );

            interceptor.set_message_reader(message_reader);

            jet_stream_server
                .as_mut()
                .set_packet_interceptor(Box::new(interceptor.clone()));
            jet_stream_client.as_mut().set_packet_interceptor(Box::new(interceptor));
        }

        // Create trait object wrappers to achieve Stream + Sized type
        let jet_stream_server = SizedStream::new(jet_stream_server);
        let jet_stream_client = SizedStream::new(jet_stream_client);
        let jet_sink_client = SizedSink::new(jet_sink_client);
        let jet_sink_server = SizedSink::new(jet_sink_server);

        // Build future to forward all bytes
        let mut downstream = jet_stream_server.forward(jet_sink_client).fuse();
        let mut upstream = jet_stream_client.forward(jet_sink_server).fuse();

        SESSION_IN_PROGRESS_COUNT.fetch_add(1, Ordering::Relaxed);

        macro_rules! finish_remaining_forward {
            ( $fut:ident ( $stream_name:literal => $sink_name:literal ) ) => {
                match tokio::time::timeout(std::time::Duration::from_secs(1), $fut).await {
                    Ok(_) => {
                        slog_scope::info!(concat!(
                            "Stream ",
                            $stream_name,
                            " -> Sink ",
                            $sink_name,
                            " (remaining): terminated normally"
                        ));
                    }
                    Err(e) => {
                        slog_scope::warn!(
                            concat!(
                                "Stream ",
                                $stream_name,
                                " -> Sink ",
                                $sink_name,
                                " (remaining): {}"
                            ),
                            e
                        );
                    }
                }
            };
        }

        select! {
            result = downstream => {
                match result {
                    Ok(()) =>  {
                        slog_scope::info!("Stream server -> Sink client: terminated normally");
                        finish_remaining_forward!(downstream ("client" => "server"));
                    }
                    Err(e) => {
                        slog_scope::warn!("Stream server -> Sink client: {}", e);
                        finish_remaining_forward!(downstream ("client" => "server"));
                    }
                }
            },
            result = upstream => {
                match result {
                    Ok(()) =>  {
                        slog_scope::info!("Stream client -> Sink server: terminated normally");
                        finish_remaining_forward!(upstream ("server" => "client"));
                    }
                    Err(e) => {
                        slog_scope::warn!("Stream client -> Sink server: {}", e);
                        finish_remaining_forward!(upstream ("server" => "client"));
                    }
                }
            },
        };

        SESSION_IN_PROGRESS_COUNT.fetch_sub(1, Ordering::Relaxed);

        Ok(())
    }
}

struct SizedStream<T> {
    boxed_stream: JetStreamType<T>,
}

impl<T> SizedStream<T> {
    pub fn new(boxed_stream: JetStreamType<T>) -> Self {
        Self { boxed_stream }
    }
}

impl<T> Stream for SizedStream<T> {
    type Item = Result<T, io::Error>;

    fn poll_next(mut self: Pin<&mut Self>, cx: &mut Context<'_>) -> Poll<Option<Self::Item>> {
        self.boxed_stream.as_mut().poll_next(cx)
    }
}

struct SizedSink<T> {
    boxed_sink: JetSinkType<T>,
}

impl<T> SizedSink<T> {
    pub fn new(boxed_sink: JetSinkType<T>) -> Self {
        Self { boxed_sink }
    }
}

impl<T> Sink<T> for SizedSink<T> {
    type Error = io::Error;

    fn poll_ready(mut self: Pin<&mut Self>, cx: &mut Context<'_>) -> Poll<Result<(), Self::Error>> {
        self.boxed_sink.as_mut().poll_ready(cx)
    }

    fn start_send(mut self: Pin<&mut Self>, item: T) -> Result<(), Self::Error> {
        self.boxed_sink.as_mut().start_send(item)
    }

    fn poll_flush(mut self: Pin<&mut Self>, cx: &mut Context<'_>) -> Poll<Result<(), Self::Error>> {
        self.boxed_sink.as_mut().poll_flush(cx)
    }

    fn poll_close(mut self: Pin<&mut Self>, cx: &mut Context<'_>) -> Poll<Result<(), Self::Error>> {
        Pin::new(&mut self.boxed_sink).poll_close(cx)
    }
}<|MERGE_RESOLUTION|>--- conflicted
+++ resolved
@@ -7,28 +7,21 @@
     transport::{JetSinkType, JetStreamType, Transport, BIP_BUFFER_LEN},
     SESSION_IN_PROGRESS_COUNT,
 };
-<<<<<<< HEAD
-use futures::{select, Future, FutureExt, Sink, Stream, StreamExt, TryFutureExt};
-=======
 use futures::{select, FutureExt, Sink, Stream, StreamExt};
->>>>>>> 5d4c6bfe
 use slog_scope::{info, warn};
 use spsc_bip_buffer::bip_buffer_with_len;
 use std::{
     collections::HashMap,
     io,
     path::PathBuf,
-<<<<<<< HEAD
+    pin::Pin,
     sync::{atomic::Ordering, Arc},
+    task::{Context, Poll},
 };
 
 use std::{
     ops::{Deref, DerefMut},
     pin::Pin,
-=======
-    pin::Pin,
-    sync::{atomic::Ordering, Arc},
->>>>>>> 5d4c6bfe
     task::{Context, Poll},
 };
 
