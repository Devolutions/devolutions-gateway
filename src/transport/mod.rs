use futures::{Sink, Stream};
use slog_scope::{error, trace};
use spsc_bip_buffer::{BipBufferReader, BipBufferWriter};
use std::{
    cell::RefCell,
    future::Future,
<<<<<<< HEAD
    io::{Read, Write},
    net::SocketAddr,
    ops::DerefMut,
    pin::Pin,
    rc::Rc,
=======
    net::SocketAddr,
    ops::DerefMut,
    pin::Pin,
>>>>>>> 5d4c6bfe
    sync::{
        atomic::{AtomicU64, Ordering},
        Arc,
    },
    task::{Context, Poll},
};
use tokio::{
    io::{self, AsyncRead, AsyncWrite, ReadBuf, ReadHalf, WriteHalf},
    net::TcpStream,
};
use url::Url;

use crate::{
    interceptor::PacketInterceptor,
    transport::{tcp::TcpTransport, ws::WsTransport},
};
use tokio::io::Error;

pub mod tcp;
pub mod ws;

pub mod fast_path;
pub mod mcs;
pub mod rdp;
pub mod tsrequest;
pub mod x224;

pub type JetFuture<T> = Pin<Box<dyn Future<Output = Result<T, io::Error>> + Send>>;
pub type JetStreamType<T> = Pin<Box<dyn JetStream<Item = Result<T, io::Error>> + Send>>;
pub type JetSinkType<T> = Pin<Box<dyn JetSink<T, Error = io::Error> + Send>>;

pub const BIP_BUFFER_LEN: usize = 8 * PART_LEN;
const PART_LEN: usize = 16 * 1024;

pub trait Transport {
    fn connect(addr: &Url) -> JetFuture<Self>
    where
        Self: Sized;
    fn peer_addr(&self) -> Option<SocketAddr>;
    fn split_transport(
        self,
        buffer_writer: BipBufferWriter,
        buffer_reader: BipBufferReader,
    ) -> (JetStreamType<usize>, JetSinkType<usize>);
}

#[allow(clippy::large_enum_variant)]
pub enum JetTransport {
    Tcp(TcpTransport),
    Ws(WsTransport),
}

impl JetTransport {
    pub fn new_tcp(stream: TcpStream) -> Self {
        JetTransport::Tcp(TcpTransport::new(stream))
    }

    pub fn clone_nb_bytes_read(&self) -> Arc<AtomicU64> {
        match self {
            JetTransport::Tcp(tcp_transport) => tcp_transport.clone_nb_bytes_read(),
            JetTransport::Ws(ws_transport) => ws_transport.clone_nb_bytes_read(),
        }
    }

    pub fn clone_nb_bytes_written(&self) -> Arc<AtomicU64> {
        match self {
            JetTransport::Tcp(tcp_transport) => tcp_transport.clone_nb_bytes_written(),
            JetTransport::Ws(ws_transport) => ws_transport.clone_nb_bytes_written(),
        }
    }
}

impl Transport for JetTransport {
    fn connect(_url: &Url) -> JetFuture<Self>
    where
        Self: Sized,
    {
        unimplemented!("JetTransport::connect is not implemented yet for JetTransport")
    }

    fn peer_addr(&self) -> Option<SocketAddr> {
        match self {
            JetTransport::Tcp(tcp_transport) => tcp_transport.peer_addr(),
            JetTransport::Ws(ws_transport) => ws_transport.peer_addr(),
        }
    }

    fn split_transport(
        self,
        buffer_writer: BipBufferWriter,
        buffer_reader: BipBufferReader,
    ) -> (JetStreamType<usize>, JetSinkType<usize>) {
        match self {
            JetTransport::Tcp(tcp_transport) => tcp_transport.split_transport(buffer_writer, buffer_reader),
            JetTransport::Ws(ws_transport) => ws_transport.split_transport(buffer_writer, buffer_reader),
        }
    }
}

impl AsyncRead for JetTransport {
    fn poll_read(self: Pin<&mut Self>, cx: &mut Context<'_>, buf: &mut ReadBuf<'_>) -> Poll<Result<(), io::Error>> {
        match self.get_mut() {
            JetTransport::Tcp(ref mut tcp_transport) => Pin::new(tcp_transport).poll_read(cx, buf),
            JetTransport::Ws(ref mut ws_transport) => Pin::new(ws_transport).poll_read(cx, buf),
        }
    }
}

impl AsyncWrite for JetTransport {
    fn poll_write(self: Pin<&mut Self>, cx: &mut Context<'_>, buf: &[u8]) -> Poll<Result<usize, Error>> {
        match self.get_mut() {
            JetTransport::Tcp(ref mut tcp_transport) => Pin::new(tcp_transport).poll_write(cx, buf),
            JetTransport::Ws(ref mut ws_transport) => Pin::new(ws_transport).poll_write(cx, buf),
        }
    }

    fn poll_flush(self: Pin<&mut Self>, cx: &mut Context<'_>) -> Poll<Result<(), Error>> {
        match self.get_mut() {
            JetTransport::Tcp(ref mut tcp_transport) => Pin::new(tcp_transport).poll_flush(cx),
            JetTransport::Ws(ref mut ws_transport) => Pin::new(ws_transport).poll_flush(cx),
        }
    }

    fn poll_shutdown(self: Pin<&mut Self>, cx: &mut Context<'_>) -> Poll<Result<(), Error>> {
        match self.get_mut() {
            JetTransport::Tcp(ref mut tcp_transport) => Pin::new(tcp_transport).poll_shutdown(cx),
            JetTransport::Ws(ref mut ws_transport) => Pin::new(ws_transport).poll_shutdown(cx),
        }
    }
}

pub trait JetStream: Stream {
    fn nb_bytes_read(self: Pin<&Self>) -> u64;
    fn set_packet_interceptor(self: Pin<&mut Self>, interceptor: Box<dyn PacketInterceptor>);
}

pub trait JetSink<SinkItem>: Sink<SinkItem> {
    fn nb_bytes_written(self: Pin<&Self>) -> u64;
    fn finished(self: Pin<&mut Self>) -> bool;
}

struct JetStreamImpl<T: AsyncRead> {
    stream: RefCell<ReadHalf<T>>,
    nb_bytes_read: Arc<AtomicU64>,
    packet_interceptor: RefCell<Option<Box<dyn PacketInterceptor>>>,
    peer_addr: Option<SocketAddr>,
    peer_addr_str: String,
    buffer: RefCell<BipBufferWriter>,
}

impl<T: AsyncRead + Unpin> JetStreamImpl<T> {
    fn new(
        stream: ReadHalf<T>,
        nb_bytes_read: Arc<AtomicU64>,
        peer_addr: Option<SocketAddr>,
        buffer: BipBufferWriter,
    ) -> Self {
        Self {
            stream: RefCell::new(stream),
            nb_bytes_read,
            packet_interceptor: RefCell::new(None),
            peer_addr,
            peer_addr_str: peer_addr.clone().map_or("Unknown".to_string(), |addr| addr.to_string()),
            buffer: RefCell::new(buffer),
        }
    }
}

impl<T: AsyncRead + Unpin> Stream for JetStreamImpl<T> {
    type Item = Result<usize, io::Error>;

    fn poll_next(self: Pin<&mut Self>, cx: &mut Context<'_>) -> Poll<Option<Self::Item>> {
        let mut written = 0;
        // TODO: figure out is this possible to avoid RefCell
        let mut stream = self.stream.borrow_mut();
        let mut buffer = self.buffer.borrow_mut();
        let mut packet_interceptor = self.packet_interceptor.borrow_mut();

        loop {
            if let Some(mut reservation) = buffer.reserve(PART_LEN) {
                let mut read_buffer = ReadBuf::new(reservation.as_mut());
                match Pin::new(stream.deref_mut()).poll_read(cx, &mut read_buffer) {
                    Poll::Ready(Ok(())) if read_buffer.filled().is_empty() => {
                        reservation.cancel(); // equivalent to truncate(0)
                        return if written > 0 {
                            Poll::Ready(Some(Ok(written)))
                        } else {
                            Poll::Ready(None)
                        };
                    }
                    Poll::Ready(Ok(())) => {
                        let len = read_buffer.filled().len();
                        if let Some(interceptor) = packet_interceptor.deref_mut() {
                            interceptor.on_new_packet(self.peer_addr, &reservation[..len]);
                        }

                        written += len;
                        reservation.truncate(len);
                        reservation.send();
                        self.nb_bytes_read.fetch_add(len as u64, Ordering::SeqCst);

                        let peer_addr = &self.peer_addr_str;
                        trace!("{} bytes read on {}", len, peer_addr);
                    }
                    Poll::Pending => {
                        reservation.cancel();
                        return if written > 0 {
                            Poll::Ready(Some(Ok(written)))
                        } else {
                            Poll::Pending
                        };
                    }
                    Poll::Ready(Err(e)) => {
                        reservation.cancel();
                        error!("Can't read on socket: {}", e);
                        return Poll::Ready(None);
                    }
                }
            } else {
                return if written > 0 {
                    Poll::Ready(Some(Ok(written)))
                } else {
                    error!("BipBuffer writer cannot write any byte. Closing Writer");
                    Poll::Ready(None)
                };
            }
        }
    }
}

impl<T: AsyncRead + Unpin> JetStream for JetStreamImpl<T> {
    fn nb_bytes_read(self: Pin<&Self>) -> u64 {
        self.nb_bytes_read.load(Ordering::Relaxed)
    }

    fn set_packet_interceptor(mut self: Pin<&mut Self>, interceptor: Box<dyn PacketInterceptor>) {
        self.packet_interceptor = RefCell::new(Some(interceptor));
    }
}

struct JetSinkImpl<T: AsyncWrite> {
    stream: RefCell<WriteHalf<T>>,
    nb_bytes_written: Arc<AtomicU64>,
    bytes_to_write: RefCell<usize>,
    peer_addr_str: String,
    buffer: RefCell<BipBufferReader>,
}

impl<T: AsyncWrite> JetSinkImpl<T> {
    fn new(
        stream: WriteHalf<T>,
        nb_bytes_written: Arc<AtomicU64>,
        peer_addr: Option<SocketAddr>,
        buffer: BipBufferReader,
    ) -> Self {
        Self {
            stream: RefCell::new(stream),
            nb_bytes_written,
            bytes_to_write: RefCell::new(0),
            peer_addr_str: peer_addr.map_or("Unknown".to_string(), |addr| addr.to_string()),
            buffer: RefCell::new(buffer),
        }
    }
}

impl<T: AsyncWrite> Sink<usize> for JetSinkImpl<T> {
    type Error = io::Error;

    fn poll_ready(self: Pin<&mut Self>, cx: &mut Context<'_>) -> Poll<Result<(), Self::Error>> {
        let peer_addr = &self.peer_addr_str;

        let mut stream = self.stream.borrow_mut();
        let mut buffer = self.buffer.borrow_mut();
        let mut bytes_to_write = self.bytes_to_write.borrow_mut();
        trace!("{} bytes to write on {}", *bytes_to_write, peer_addr);

        loop {
            match Pin::new(stream.deref_mut()).poll_write(cx, buffer.valid()) {
                Poll::Ready(Ok(len)) => {
                    if len > 0 {
                        buffer.consume(len);
                        self.nb_bytes_written.fetch_add(len as u64, Ordering::SeqCst);
                        *bytes_to_write -= len;
                    }
                    trace!("{} bytes written on {}", len, peer_addr);

                    if *bytes_to_write == 0 {
                        return Poll::Ready(Ok(()));
                    }
                }
                Poll::Pending => return Poll::Pending,
                Poll::Ready(Err(e)) => {
                    error!("Can't write on socket: {}", e);
                    return Poll::Ready(Err(e));
                }
            }
        }
    }

    fn start_send(self: Pin<&mut Self>, bytes_read: usize) -> Result<(), Self::Error> {
        let mut bytes_to_write = self.bytes_to_write.borrow_mut();
        assert_eq!(*bytes_to_write, 0, "Sink still has not finished previous transmission");
        *bytes_to_write = bytes_read;
        Ok(())
    }

    fn poll_flush(self: Pin<&mut Self>, cx: &mut Context<'_>) -> Poll<Result<(), Self::Error>> {
        let mut stream = self.stream.borrow_mut();
        Pin::new(stream.deref_mut()).poll_flush(cx)
    }

    fn poll_close(self: Pin<&mut Self>, cx: &mut Context<'_>) -> Poll<Result<(), Self::Error>> {
        let mut stream = self.stream.borrow_mut();
        Pin::new(stream.deref_mut()).poll_shutdown(cx)
    }
}

impl<T: AsyncWrite> JetSink<usize> for JetSinkImpl<T> {
    fn nb_bytes_written(self: Pin<&Self>) -> u64 {
        self.nb_bytes_written.load(Ordering::Relaxed)
    }
    fn finished(self: Pin<&mut Self>) -> bool {
        let mut buffer = self.buffer.borrow_mut();
        buffer.valid().is_empty()
    }
}<|MERGE_RESOLUTION|>--- conflicted
+++ resolved
@@ -4,17 +4,9 @@
 use std::{
     cell::RefCell,
     future::Future,
-<<<<<<< HEAD
-    io::{Read, Write},
     net::SocketAddr,
     ops::DerefMut,
     pin::Pin,
-    rc::Rc,
-=======
-    net::SocketAddr,
-    ops::DerefMut,
-    pin::Pin,
->>>>>>> 5d4c6bfe
     sync::{
         atomic::{AtomicU64, Ordering},
         Arc,
