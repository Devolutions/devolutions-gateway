use std::{
    net::SocketAddr,
    pin::Pin,
    sync::{atomic::AtomicU64, Arc},
    task::{Context, Poll},
};

use spsc_bip_buffer::{BipBufferReader, BipBufferWriter};
use tokio::{
    io::{self, AsyncRead, AsyncWrite, ReadBuf},
    net::TcpStream,
};
<<<<<<< HEAD
use tokio_rustls::{rustls, TlsConnector, TlsStream};
=======
use tokio_rustls::{TlsConnector, TlsStream};
>>>>>>> 5d4c6bfe
use url::Url;

use crate::{
    transport::{JetFuture, JetSinkImpl, JetSinkType, JetStreamImpl, JetStreamType, Transport},
    utils::{danger_transport, resolve_url_to_socket_arr},
};
<<<<<<< HEAD
use futures::FutureExt;
=======
>>>>>>> 5d4c6bfe

#[allow(clippy::large_enum_variant)]
pub enum TcpStreamWrapper {
    Plain(TcpStream),
    Tls(TlsStream<TcpStream>),
}

impl TcpStreamWrapper {
    fn peer_addr(&self) -> Option<SocketAddr> {
        match self {
            TcpStreamWrapper::Plain(stream) => stream.peer_addr().ok(),
            TcpStreamWrapper::Tls(stream) => stream.get_ref().0.peer_addr().ok(),
        }
    }

<<<<<<< HEAD
    pub fn async_shutdown(mut self: Pin<&mut Self>, cx: &mut Context<'_>) -> Poll<Result<(), std::io::Error>> {
=======
    pub fn async_shutdown(self: Pin<&mut Self>, cx: &mut Context<'_>) -> Poll<Result<(), std::io::Error>> {
>>>>>>> 5d4c6bfe
        match self.get_mut() {
            TcpStreamWrapper::Plain(ref mut stream) => Pin::new(stream).poll_shutdown(cx),
            TcpStreamWrapper::Tls(ref mut stream) => Pin::new(stream).poll_shutdown(cx),
        }
    }
}

impl AsyncRead for TcpStreamWrapper {
    fn poll_read(
        self: Pin<&mut Self>,
        cx: &mut Context<'_>,
        buf: &mut ReadBuf<'_>,
    ) -> Poll<Result<(), std::io::Error>> {
        match self.get_mut() {
            TcpStreamWrapper::Plain(ref mut stream) => Pin::new(stream).poll_read(cx, buf),
            TcpStreamWrapper::Tls(ref mut stream) => Pin::new(stream).poll_read(cx, buf),
        }
    }
}

impl AsyncWrite for TcpStreamWrapper {
    fn poll_write(self: Pin<&mut Self>, cx: &mut Context<'_>, buf: &[u8]) -> Poll<Result<usize, std::io::Error>> {
        match self.get_mut() {
            TcpStreamWrapper::Plain(ref mut stream) => Pin::new(stream).poll_write(cx, buf),
            TcpStreamWrapper::Tls(ref mut stream) => Pin::new(stream).poll_write(cx, buf),
        }
    }

    fn poll_flush(self: Pin<&mut Self>, cx: &mut Context<'_>) -> Poll<Result<(), std::io::Error>> {
        match self.get_mut() {
            TcpStreamWrapper::Plain(ref mut stream) => Pin::new(stream).poll_flush(cx),
            TcpStreamWrapper::Tls(ref mut stream) => Pin::new(stream).poll_flush(cx),
        }
    }

    fn poll_shutdown(self: Pin<&mut Self>, cx: &mut Context<'_>) -> Poll<Result<(), std::io::Error>> {
        match self.get_mut() {
            TcpStreamWrapper::Plain(ref mut stream) => Pin::new(stream).poll_shutdown(cx),
            TcpStreamWrapper::Tls(ref mut stream) => Pin::new(stream).poll_shutdown(cx),
        }
    }
}

pub struct TcpTransport {
    stream: TcpStreamWrapper,
    nb_bytes_read: Arc<AtomicU64>,
    nb_bytes_written: Arc<AtomicU64>,
}

impl TcpTransport {
    pub fn new(stream: TcpStream) -> Self {
        TcpTransport {
            stream: TcpStreamWrapper::Plain(stream),
            nb_bytes_read: Arc::new(AtomicU64::new(0)),
            nb_bytes_written: Arc::new(AtomicU64::new(0)),
        }
    }

    pub fn new_tls(stream: TlsStream<TcpStream>) -> Self {
        TcpTransport {
            stream: TcpStreamWrapper::Tls(stream),
            nb_bytes_read: Arc::new(AtomicU64::new(0)),
            nb_bytes_written: Arc::new(AtomicU64::new(0)),
        }
    }

    pub fn clone_nb_bytes_read(&self) -> Arc<AtomicU64> {
        self.nb_bytes_read.clone()
    }

    pub fn clone_nb_bytes_written(&self) -> Arc<AtomicU64> {
        self.nb_bytes_written.clone()
    }
}

impl AsyncRead for TcpTransport {
    fn poll_read(
        mut self: Pin<&mut Self>,
        cx: &mut Context<'_>,
        buf: &mut ReadBuf<'_>,
    ) -> Poll<Result<(), std::io::Error>> {
        Pin::new(&mut self.stream).poll_read(cx, buf)
    }
}

impl AsyncWrite for TcpTransport {
    fn poll_write(mut self: Pin<&mut Self>, cx: &mut Context<'_>, buf: &[u8]) -> Poll<Result<usize, std::io::Error>> {
        Pin::new(&mut self.stream).poll_write(cx, buf)
    }

    fn poll_flush(mut self: Pin<&mut Self>, cx: &mut Context<'_>) -> Poll<Result<(), std::io::Error>> {
        Pin::new(&mut self.stream).poll_flush(cx)
    }

    fn poll_shutdown(mut self: Pin<&mut Self>, cx: &mut Context<'_>) -> Poll<Result<(), std::io::Error>> {
        Pin::new(&mut self.stream).poll_shutdown(cx)
    }
}

impl TcpTransport {
    async fn create_connect_impl_future(url: Url) -> Result<TcpTransport, std::io::Error> {
        let socket_addr = resolve_url_to_socket_arr(&url).await.ok_or_else(|| {
            std::io::Error::new(
                std::io::ErrorKind::ConnectionRefused,
                format!("couldn't resolve {}", url),
            )
        })?;

        match url.scheme() {
            "tcp" => TcpStream::connect(&socket_addr).await.map(TcpTransport::new),
            "tls" => {
                let socket = TcpStream::connect(&socket_addr).await?;

                let mut client_config = tokio_rustls::rustls::ClientConfig::default();
                client_config
                    .dangerous()
                    .set_certificate_verifier(Arc::new(danger_transport::NoCertificateVerification {}));
                let config_ref = Arc::new(client_config);
                // todo: update rustls repo
                let tls_connector = TlsConnector::from(config_ref);
                let dns_name = webpki::DNSNameRef::try_from_ascii_str("stub_string").unwrap();

                let tls_handshake = tls_connector
                    .connect(dns_name, socket)
                    .await
                    .map_err(|e| io::Error::new(io::ErrorKind::Other, e))?;

                Ok(TcpTransport::new_tls(TlsStream::Client(tls_handshake)))
            }
            scheme => {
                panic!("Unsupported scheme: {}", scheme);
            }
        }
    }
}

impl Transport for TcpTransport {
    fn connect(addr: &Url) -> JetFuture<Self> {
        // TODO: figure out how to do that without cloning
        Box::pin(Self::create_connect_impl_future(addr.clone()))
    }

    fn peer_addr(&self) -> Option<SocketAddr> {
        self.stream.peer_addr()
    }

    fn split_transport(
        self,
        buffer_writer: BipBufferWriter,
        buffer_reader: BipBufferReader,
    ) -> (JetStreamType<usize>, JetSinkType<usize>) {
        let peer_addr = self.peer_addr();
        let (reader, writer) = tokio::io::split(self.stream);

        let stream = Box::pin(JetStreamImpl::new(reader, self.nb_bytes_read, peer_addr, buffer_writer));
        let sink = Box::pin(JetSinkImpl::new(
            writer,
            self.nb_bytes_written,
            peer_addr,
            buffer_reader,
        ));

        (stream, sink)
    }
}<|MERGE_RESOLUTION|>--- conflicted
+++ resolved
@@ -10,21 +10,13 @@
     io::{self, AsyncRead, AsyncWrite, ReadBuf},
     net::TcpStream,
 };
-<<<<<<< HEAD
-use tokio_rustls::{rustls, TlsConnector, TlsStream};
-=======
 use tokio_rustls::{TlsConnector, TlsStream};
->>>>>>> 5d4c6bfe
 use url::Url;
 
 use crate::{
     transport::{JetFuture, JetSinkImpl, JetSinkType, JetStreamImpl, JetStreamType, Transport},
     utils::{danger_transport, resolve_url_to_socket_arr},
 };
-<<<<<<< HEAD
-use futures::FutureExt;
-=======
->>>>>>> 5d4c6bfe
 
 #[allow(clippy::large_enum_variant)]
 pub enum TcpStreamWrapper {
@@ -40,11 +32,7 @@
         }
     }
 
-<<<<<<< HEAD
-    pub fn async_shutdown(mut self: Pin<&mut Self>, cx: &mut Context<'_>) -> Poll<Result<(), std::io::Error>> {
-=======
     pub fn async_shutdown(self: Pin<&mut Self>, cx: &mut Context<'_>) -> Poll<Result<(), std::io::Error>> {
->>>>>>> 5d4c6bfe
         match self.get_mut() {
             TcpStreamWrapper::Plain(ref mut stream) => Pin::new(stream).poll_shutdown(cx),
             TcpStreamWrapper::Tls(ref mut stream) => Pin::new(stream).poll_shutdown(cx),
