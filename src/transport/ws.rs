use crate::{
    transport::{JetFuture, JetSinkImpl, JetSinkType, JetStreamImpl, JetStreamType, Transport},
    utils::{danger_transport, resolve_url_to_socket_arr},
};
<<<<<<< HEAD
use futures::{pin_mut, ready, Sink, SinkExt, Stream, StreamExt};
use hyper::upgrade::Upgraded;
use spsc_bip_buffer::{BipBufferReader, BipBufferWriter};
use std::{
    future::Future,
    io::{Cursor, ErrorKind, Read, Write},
=======
use futures::{ready, Sink, Stream};
use hyper::upgrade::Upgraded;
use spsc_bip_buffer::{BipBufferReader, BipBufferWriter};
use std::{
    io::Cursor,
>>>>>>> 5d4c6bfe
    net::SocketAddr,
    pin::Pin,
    sync::{atomic::AtomicU64, Arc},
    task::{Context, Poll},
};
use tokio::{
    io::{self, AsyncRead, AsyncWrite, ReadBuf},
    net::TcpStream,
};
use tokio_compat_02::IoCompat;
use tokio_rustls::{client::TlsStream, rustls, TlsConnector};
use tokio_tungstenite::{
<<<<<<< HEAD
    tungstenite::{
        self,
        handshake::{
            client::{Request, Response},
            server::NoCallback,
            MidHandshake,
        },
        protocol::Role,
        ClientHandshake, Error, HandshakeError, ServerHandshake, WebSocket,
    },
=======
    tungstenite::{self, handshake::client::Request, protocol::Role},
>>>>>>> 5d4c6bfe
    WebSocketStream,
};
use url::Url;

enum WsStreamSendState {
    Idle,
    SendInProgress,
}

pub struct WsStream {
    inner: WsStreamWrapper,
    // TODO: transform to state enum
    previous_message: Option<Cursor<Vec<u8>>>,
    previous_send_state: WsStreamSendState,
}

impl WsStream {
    fn peer_addr(&self) -> Option<SocketAddr> {
        self.inner.peer_addr()
    }

    pub async fn shutdown(&mut self) -> Result<(), std::io::Error> {
        self.inner.shutdown().await
    }
}

impl From<WsStreamWrapper> for WsStream {
    fn from(wrapper: WsStreamWrapper) -> Self {
        WsStream {
            inner: wrapper,
            previous_message: None,
            previous_send_state: WsStreamSendState::Idle,
        }
    }
}

impl AsyncRead for WsStream {
    fn poll_read(
        mut self: Pin<&mut Self>,
        cx: &mut Context<'_>,
        buf: &mut ReadBuf<'_>,
    ) -> Poll<Result<(), std::io::Error>> {
        match self.previous_message.take() {
            Some(mut message) => {
                ready!(Pin::new(&mut message).poll_read(cx, buf))?;

                slog_scope::trace!(
                    "Received next part of segmented message ({} of {} bytes read)",
                    message.position(),
                    message.get_ref().len()
                );

                if message.position() == message.get_ref().len() as u64 {
                    slog_scope::trace!("Segmented message was completely read");
                    self.previous_message = None;
                }

                Poll::Ready(Ok(()))
            }
            None => {
                let message_result = match self.inner {
                    WsStreamWrapper::Http((ref mut stream, _)) => Pin::new(stream).poll_next(cx),
                    WsStreamWrapper::Tcp((ref mut stream, _)) => Pin::new(stream).poll_next(cx),
                    WsStreamWrapper::Tls((ref mut stream, _)) => Pin::new(stream).poll_next(cx),
                };

                let message = ready!(message_result)
                    .map(|e| e.map_err(tungstenite_err_to_io_err))
                    .unwrap_or_else(|| Err(io::Error::new(io::ErrorKind::Other, "Connection closed".to_string())))?;

                slog_scope::trace!(
                    "New {} message received (length: {} bytes)",
                    tungstenite_message_type_to_string(&message),
                    message.len()
                );

                if (message.is_binary() || message.is_text()) && !message.is_empty() {
                    let mut message = Cursor::new(message.into_data());

                    // There are could be potentially not enough provided space in the input buffer
                    // to store the received message, so pool is required instead of simple read

                    match Pin::new(&mut message).poll_read(cx, buf) {
                        Poll::Ready(Ok(_)) => {
                            if message.position() < message.get_ref().len() as u64 {
                                slog_scope::trace!(
                                    "Received first part of segmented message ({} of {} bytes read)",
                                    message.position(),
                                    message.get_ref().len()
                                );
                                self.previous_message = Some(message)
                            }
                            // Future should be called again to continue read messages, as poll_read
                            // on Cursor will not perform wake when it returns Poll::Ready
                            cx.waker().clone().wake();
                            Poll::Pending
                        }
                        Poll::Ready(Err(e)) => Poll::Ready(Err(e)),
                        Poll::Pending => {
                            // Generally, with Cursor's poll_read this should not be triggered,
                            // but we will keep that here as a safe measure if something will
                            // change in the Cursor in the future
                            self.previous_message = Some(message);
                            Poll::Pending
                        }
                    }
                } else {
                    // Skip non-text / non-binary messages and wait for more data
                    cx.waker().clone().wake();
                    Poll::Pending
                }
            }
        }
    }
}

impl AsyncWrite for WsStream {
    fn poll_write(mut self: Pin<&mut Self>, cx: &mut Context<'_>, buf: &[u8]) -> Poll<Result<usize, std::io::Error>> {
        match self.previous_send_state {
            WsStreamSendState::Idle => {
                let message = tungstenite::Message::Binary(buf.to_vec());
                let result = match self.inner {
                    WsStreamWrapper::Http((ref mut stream, _)) => {
                        let mut pinned = Pin::new(stream);
                        pinned.as_mut().start_send(message).map_err(tungstenite_err_to_io_err)?;
                        pinned.poll_ready(cx)
                    }
                    WsStreamWrapper::Tcp((ref mut stream, ref mut _addr)) => {
                        let mut pinned = Pin::new(stream);
                        pinned.as_mut().start_send(message).map_err(tungstenite_err_to_io_err)?;
                        pinned.poll_ready(cx)
                    }
                    WsStreamWrapper::Tls((ref mut stream, ref mut _addr)) => {
                        let mut pinned = Pin::new(stream);
                        pinned.as_mut().start_send(message).map_err(tungstenite_err_to_io_err)?;
                        pinned.poll_ready(cx)
                    }
                };

                match result {
                    Poll::Ready(Ok(_)) => Poll::Ready(Ok(buf.len())),
                    Poll::Ready(Err(e)) => Poll::Ready(Err(tungstenite_err_to_io_err(e))),
                    Poll::Pending => {
                        self.previous_send_state = WsStreamSendState::SendInProgress;
                        Poll::Pending
                    }
                }
            }
            WsStreamSendState::SendInProgress => {
                let result = match self.inner {
                    WsStreamWrapper::Http((ref mut stream, _)) => Pin::new(stream).poll_ready(cx),
                    WsStreamWrapper::Tcp((ref mut stream, ref mut _addr)) => Pin::new(stream).poll_ready(cx),
                    WsStreamWrapper::Tls((ref mut stream, ref mut _addr)) => Pin::new(stream).poll_ready(cx),
                };

                result
                    .map_ok(|_| {
                        self.previous_send_state = WsStreamSendState::Idle;
                        buf.len()
                    })
                    .map_err(tungstenite_err_to_io_err)
            }
        }
    }

    fn poll_flush(mut self: Pin<&mut Self>, cx: &mut Context<'_>) -> Poll<Result<(), std::io::Error>> {
        let result = match self.inner {
            WsStreamWrapper::Http((ref mut stream, _)) => Pin::new(stream).poll_flush(cx),
            WsStreamWrapper::Tcp((ref mut stream, _)) => Pin::new(stream).poll_flush(cx),
            WsStreamWrapper::Tls((ref mut stream, _)) => Pin::new(stream).poll_flush(cx),
        };

        result.map_err(tungstenite_err_to_io_err)
    }

    fn poll_shutdown(mut self: Pin<&mut Self>, cx: &mut Context<'_>) -> Poll<Result<(), std::io::Error>> {
        let result = match self.inner {
            WsStreamWrapper::Http((ref mut stream, _)) => Pin::new(stream).poll_close(cx),
            WsStreamWrapper::Tcp((ref mut stream, _)) => Pin::new(stream).poll_close(cx),
            WsStreamWrapper::Tls((ref mut stream, _)) => Pin::new(stream).poll_close(cx),
        };

        result.map_err(tungstenite_err_to_io_err)
    }
}

#[allow(clippy::large_enum_variant)]
pub enum WsStreamWrapper {
    Http((WebSocketStream<IoCompat<Upgraded>>, Option<SocketAddr>)),
    Tcp((WebSocketStream<TcpStream>, Option<SocketAddr>)),
    Tls((WebSocketStream<TlsStream<TcpStream>>, Option<SocketAddr>)),
}

impl WsStreamWrapper {
    fn peer_addr(&self) -> Option<SocketAddr> {
        match self {
            WsStreamWrapper::Http((_stream, addr)) => *addr,
            WsStreamWrapper::Tcp((_stream, addr)) => *addr,
            WsStreamWrapper::Tls((_stream, addr)) => *addr,
        }
    }

    pub async fn shutdown(&mut self) -> Result<(), std::io::Error> {
        match self {
            WsStreamWrapper::Http((stream, _)) => stream
                .close(None)
                .await
                .map_err(|e| io::Error::new(io::ErrorKind::Other, e)),
            WsStreamWrapper::Tcp((stream, _)) => stream
                .close(None)
                .await
                .map_err(|e| io::Error::new(io::ErrorKind::Other, e)),
            WsStreamWrapper::Tls((stream, _)) => stream
                .close(None)
                .await
                .map_err(|e| io::Error::new(io::ErrorKind::Other, e)),
        }
    }
}

pub struct WsTransport {
    stream: WsStream,
    nb_bytes_read: Arc<AtomicU64>,
    nb_bytes_written: Arc<AtomicU64>,
}

impl WsTransport {
    pub async fn new_http(upgraded: Upgraded, addr: Option<SocketAddr>) -> Self {
        let compat_stream = IoCompat::new(upgraded);
        WsTransport {
            stream: WsStreamWrapper::Http((
                WebSocketStream::from_raw_socket(compat_stream, Role::Server, None).await,
                addr,
            ))
            .into(),
            nb_bytes_read: Arc::new(AtomicU64::new(0)),
            nb_bytes_written: Arc::new(AtomicU64::new(0)),
        }
    }

    pub fn new_tcp(stream: WebSocketStream<TcpStream>, addr: Option<SocketAddr>) -> Self {
        WsTransport {
            stream: WsStreamWrapper::Tcp((stream, addr)).into(),
            nb_bytes_read: Arc::new(AtomicU64::new(0)),
            nb_bytes_written: Arc::new(AtomicU64::new(0)),
        }
    }

    pub fn new_tls(stream: WebSocketStream<TlsStream<TcpStream>>, addr: Option<SocketAddr>) -> Self {
        WsTransport {
            stream: WsStreamWrapper::Tls((stream, addr)).into(),
            nb_bytes_read: Arc::new(AtomicU64::new(0)),
            nb_bytes_written: Arc::new(AtomicU64::new(0)),
        }
    }

    pub fn clone_nb_bytes_read(&self) -> Arc<AtomicU64> {
        self.nb_bytes_read.clone()
    }

    pub fn clone_nb_bytes_written(&self) -> Arc<AtomicU64> {
        self.nb_bytes_written.clone()
    }

    async fn async_connect(url: Url) -> Result<Self, std::io::Error> {
        let socket_addr = if let Some(addr) = resolve_url_to_socket_arr(&url).await {
            addr
        } else {
            return Err(io::Error::new(
                io::ErrorKind::ConnectionRefused,
                format!("couldn't resolve {}", url),
            ));
        };

        let request = match Request::builder().uri(url.as_str()).body(()) {
            Ok(req) => req,
            Err(e) => return Err(io::Error::new(io::ErrorKind::Other, e)),
        };

        match url.scheme() {
            "ws" => {
                let stream = TcpStream::connect(&socket_addr)
                    .await
                    .map_err(|e| io::Error::new(io::ErrorKind::Other, e))?;
                let peer_addr = stream.peer_addr().ok();
                match tokio_tungstenite::client_async(request, stream).await {
                    Ok((stream, _)) => Ok(WsTransport::new_tcp(stream, peer_addr)),
                    Err(e) => Err(io::Error::new(io::ErrorKind::Other, e)),
                }
            }
            "wss" => {
                let tcp_stream = TcpStream::connect(&socket_addr)
                    .await
                    .map_err(|e| io::Error::new(io::ErrorKind::Other, e))?;

                let mut client_config = rustls::ClientConfig::default();
                client_config
                    .dangerous()
                    .set_certificate_verifier(Arc::new(danger_transport::NoCertificateVerification));
                let config_ref = Arc::new(client_config);
                let cx = TlsConnector::from(config_ref);
                let dns_name = webpki::DNSNameRef::try_from_ascii_str("stub_string").unwrap();

                let tls_stream = cx.connect(dns_name, tcp_stream).await?;
                let peer_addr = tls_stream.get_ref().0.peer_addr().ok();

                match tokio_tungstenite::client_async(request, tls_stream).await {
                    Ok((stream, _)) => Ok(WsTransport::new_tls(stream, peer_addr)),
                    Err(e) => Err(io::Error::new(io::ErrorKind::Other, e)),
                }
            }
            scheme => {
                panic!("Unsupported scheme: {}", scheme);
            }
        }
    }
}

impl AsyncRead for WsTransport {
    fn poll_read(mut self: Pin<&mut Self>, cx: &mut Context<'_>, buf: &mut ReadBuf<'_>) -> Poll<Result<(), io::Error>> {
        Pin::new(&mut self.stream).poll_read(cx, buf)
    }
}

impl AsyncWrite for WsTransport {
    fn poll_write(mut self: Pin<&mut Self>, cx: &mut Context<'_>, buf: &[u8]) -> Poll<Result<usize, io::Error>> {
        Pin::new(&mut self.stream).poll_write(cx, buf)
    }

    fn poll_flush(mut self: Pin<&mut Self>, cx: &mut Context<'_>) -> Poll<Result<(), io::Error>> {
        Pin::new(&mut self.stream).poll_flush(cx)
    }

    fn poll_shutdown(mut self: Pin<&mut Self>, cx: &mut Context<'_>) -> Poll<Result<(), io::Error>> {
        Pin::new(&mut self.stream).poll_shutdown(cx)
    }
}

impl Transport for WsTransport {
    fn connect(url: &Url) -> JetFuture<Self>
    where
        Self: Sized,
    {
        Box::pin(Self::async_connect(url.clone()))
    }

    fn peer_addr(&self) -> Option<SocketAddr> {
        self.stream.peer_addr()
    }

    fn split_transport(
        self,
        buffer_writer: BipBufferWriter,
        buffer_reader: BipBufferReader,
    ) -> (JetStreamType<usize>, JetSinkType<usize>) {
        let peer_addr = self.peer_addr();
        let (reader, writer) = tokio::io::split(self.stream);

        let stream = Box::pin(JetStreamImpl::new(reader, self.nb_bytes_read, peer_addr, buffer_writer));
        let sink = Box::pin(JetSinkImpl::new(
            writer,
            self.nb_bytes_written,
            peer_addr,
            buffer_reader,
        ));

        (stream, sink)
    }
}

fn tungstenite_err_to_io_err(err: tungstenite::Error) -> io::Error {
    match err {
        tungstenite::Error::Io(e) => e,
        other => io::Error::new(io::ErrorKind::Other, other),
    }
}

fn tungstenite_message_type_to_string(msg: &tungstenite::Message) -> &str {
    match msg {
        tungstenite::Message::Text(_) => "Text",
        tungstenite::Message::Binary(_) => "Binary",
        tungstenite::Message::Ping(_) => "Ping",
        tungstenite::Message::Pong(_) => "Pong",
        tungstenite::Message::Close(_) => "Close",
    }
}<|MERGE_RESOLUTION|>--- conflicted
+++ resolved
@@ -2,20 +2,11 @@
     transport::{JetFuture, JetSinkImpl, JetSinkType, JetStreamImpl, JetStreamType, Transport},
     utils::{danger_transport, resolve_url_to_socket_arr},
 };
-<<<<<<< HEAD
-use futures::{pin_mut, ready, Sink, SinkExt, Stream, StreamExt};
-use hyper::upgrade::Upgraded;
-use spsc_bip_buffer::{BipBufferReader, BipBufferWriter};
-use std::{
-    future::Future,
-    io::{Cursor, ErrorKind, Read, Write},
-=======
 use futures::{ready, Sink, Stream};
 use hyper::upgrade::Upgraded;
 use spsc_bip_buffer::{BipBufferReader, BipBufferWriter};
 use std::{
     io::Cursor,
->>>>>>> 5d4c6bfe
     net::SocketAddr,
     pin::Pin,
     sync::{atomic::AtomicU64, Arc},
@@ -28,20 +19,8 @@
 use tokio_compat_02::IoCompat;
 use tokio_rustls::{client::TlsStream, rustls, TlsConnector};
 use tokio_tungstenite::{
-<<<<<<< HEAD
-    tungstenite::{
-        self,
-        handshake::{
-            client::{Request, Response},
-            server::NoCallback,
-            MidHandshake,
-        },
-        protocol::Role,
-        ClientHandshake, Error, HandshakeError, ServerHandshake, WebSocket,
-    },
-=======
     tungstenite::{self, handshake::client::Request, protocol::Role},
->>>>>>> 5d4c6bfe
+    WebSocketStream,
     WebSocketStream,
 };
 use url::Url;
