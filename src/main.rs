--- conflicted
+++ resolved
@@ -66,64 +66,9 @@
             config.description.as_str(),
         );
 
-<<<<<<< HEAD
-        ok(())
-    });
-
-    info!("TCP jet server started successfully. Now listening on {}", socket_addr);
-
-    Box::new(server.map_err(|e| format!("TCP listener failed: {}", e)))
-}
-
-fn start_websocket_server(
-    websocket_url: Url,
-    config: Arc<Config>,
-    http_service: HttpService,
-    jet_associations: JetAssociationsMap,
-    tls_acceptor: TlsAcceptor,
-    executor_handle: TaskExecutor,
-    logger: slog::Logger,
-) -> Box<dyn Future<Item = (), Error = String> + Send> {
-    // Start websocket server if needed
-    info!("Starting websocket server ...");
-
-    let mut websocket_addr = String::new();
-    websocket_addr.push_str(websocket_url.host_str().unwrap_or("0.0.0.0"));
-    websocket_addr.push(':');
-    websocket_addr.push_str(
-        websocket_url
-            .port()
-            .map(|port| port.to_string())
-            .unwrap_or_else(|| match websocket_url.scheme() {
-                "wss" => "443".to_string(),
-                "ws" => "80".to_string(),
-                _ => "80".to_string(),
-            })
-            .as_str(),
-    );
-
-    let websocket_listener = TcpListener::bind(
-        &websocket_addr
-            .parse::<SocketAddr>()
-            .expect("Websocket addr can't be parsed."),
-    )
-    .unwrap();
-
-    let websocket_service = WebsocketService {
-        http_service,
-        jet_associations,
-        executor_handle,
-        config,
-    };
-
-    let mut listener_logger = logger.clone();
-    if let Ok(local_addr) = websocket_listener.local_addr() {
-        listener_logger = listener_logger.new(o!("listener" => local_addr.to_string()));
-=======
         controller
             .register(service_main_wrapper)
             .expect("failed to register service");
->>>>>>> edb5f4a0
     }
 }
 
