--- conflicted
+++ resolved
@@ -87,20 +87,12 @@
 
                         ip_cache.write().insert(ip, dns.clone());
 
-<<<<<<< HEAD
-                    while let Some(res) = port_scan_receiver.recv().await {
-                        tracing::trace!(port_scan_result = ?res);
-                        if let PortScanResult::Open(socket_addr) = res {
-                            let dns = ip_cache.read().get(&ip).cloned().flatten();
-                            port_sender.send((ip, dns, socket_addr.port(), None)).await?;
-=======
                         while let Some(res) = port_scan_receiver.recv().await {
                             tracing::trace!(port_scan_result = ?res);
                             if let PortScanResult::Open(socket_addr) = res {
                                 let dns = ip_cache.read().get(&ip).cloned().flatten();
-                                port_sender.send((ip, dns, socket_addr.port())).await?;
+                                port_sender.send((ip, dns, socket_addr.port(), None)).await?;
                             }
->>>>>>> 2f23fd6f
                         }
                         anyhow::Ok(())
                     });
@@ -366,16 +358,15 @@
 #[derive(Debug, Clone, TypedBuilder, Default)]
 pub struct NetworkScannerParams {
     pub ports: Vec<u16>,
-<<<<<<< HEAD
-    pub ping_interval: u64,             // in milliseconds
-    pub ping_timeout: u64,              // in milliseconds
-    pub broadcast_timeout: u64,         // in milliseconds
-    pub port_scan_timeout: u64,         // in milliseconds
-    pub netbios_timeout: u64,           // in milliseconds
-    pub netbios_interval: u64,          // in milliseconds
-    pub mdns_meta_query_timeout: u64,   // in milliseconds
-    pub mdns_single_query_timeout: u64, // in milliseconds
-    pub max_wait_time: u64,             // max_wait for entire scan duration in milliseconds, suggested!
+    pub ping_interval: u64,
+    pub ping_timeout: u64,
+    pub broadcast_timeout: u64,
+    pub port_scan_timeout: u64,
+    pub netbios_timeout: u64,
+    pub netbios_interval: u64,
+    pub mdns_meta_query_timeout: u64,
+    pub mdns_single_query_timeout: u64,
+    pub max_wait_time: u64, // max_wait for entire scan duration in milliseconds, suggested!
 }
 
 #[derive(Debug, Clone)]
@@ -402,15 +393,4 @@
     Ldap,
     /// Secure LDAP Protocol
     Ldaps,
-=======
-    pub ping_interval: u64,
-    pub ping_timeout: u64,
-    pub broadcast_timeout: u64,
-    pub port_scan_timeout: u64,
-    pub netbios_timeout: u64,
-    pub netbios_interval: u64,
-    pub mdns_meta_query_timeout: u64,
-    pub mdns_single_query_timeout: u64,
-    pub max_wait_time: u64, // max_wait for entire scan duration in milliseconds, suggested!
->>>>>>> 2f23fd6f
 }