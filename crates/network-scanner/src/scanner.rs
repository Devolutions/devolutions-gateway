use crate::{
    ip_utils::IpAddrRange,
    mdns::{self, MdnsDaemon},
    netbios::netbios_query_scan,
    ping::ping_range,
    port_discovery::{scan_ports, PortScanResult},
    task_utils::TaskManager,
};

use anyhow::Context;
use std::{fmt::Display, net::IpAddr, sync::Arc, time::Duration};
use typed_builder::TypedBuilder;

use tokio::sync::Mutex;

use crate::{
    broadcast::asynchronous::broadcast,
    task_utils::{TaskExecutionContext, TaskExecutionRunner},
};
/// Represents a network scanner for discovering devices and their services over a network.
#[derive(Clone)]
pub struct NetworkScanner {
    /// A list of ports to scan on discovered devices.
    pub ports: Vec<u16>,
    /// The runtime environment for socket operations, wrapped in an `Arc` for thread-safe sharing.
    pub(crate) runtime: Arc<network_scanner_net::runtime::Socket2Runtime>,
    /// A daemon for Multicast DNS (mDNS) operations, handling service discovery.
    pub(crate) mdns_daemon: MdnsDaemon,
    /// The interval between ping operations.
    pub ping_interval: Duration,
    /// The maximum amount of time to wait for a ping response.
    pub ping_timeout: Duration,
    /// The maximum amount of time to wait for responses to a broadcast request.
    pub broadcast_timeout: Duration,
    /// The maximum amount of time to wait for a tcp port scan response.
    pub port_scan_timeout: Duration,
    /// The maximum amount of time to wait for a NetBIOS query response.
    pub netbios_timeout: Duration,
    /// The interval between successive NetBIOS query attempts.
    pub netbios_interval: Duration,
    /// The maximum amount of time to wait for mDNS metadata queries to complete during a scan.
    pub mdns_meta_query_timeout: Duration,
    /// The maximum amount of time to wait for each individual mDNS query response.
    pub mdns_single_query_timeout: Duration,
    /// The overall maximum duration to wait for the entire scanning process to complete.
    pub max_wait_time: Duration,
}

impl NetworkScanner {
    pub fn start(&self) -> anyhow::Result<Arc<NetworkScannerStream>> {
        let mut task_executor = TaskExecutionRunner::new(self.clone())?;

        task_executor.run(
            move |TaskExecutionContext {
                      ip_cache,
                      ip_receiver,
                      ports,
                      runtime,
                      port_scan_timeout,
                      port_sender,
                      ..
                  }: TaskExecutionContext,
                  task_manager| async move {
                let ip_cache = ip_cache.clone();
                while let Some((ip, host)) = ip_receiver.lock().await.recv().await {
                    if ip_cache.read().get(&ip).is_some() {
                        if host.is_some() {
                            ip_cache.write().insert(ip, host);
                        }
                        continue;
                    }

                    ip_cache.write().insert(ip, host);

                    let (runtime, ports, port_sender, ip_cache) =
                        (runtime.clone(), ports.clone(), port_sender.clone(), ip_cache.clone());

                    task_manager.spawn(move |task_manager| async move {
                        tracing::debug!(scanning_ip = ?ip);

                        let dns_look_up_res = tokio::task::spawn_blocking(move || dns_lookup::lookup_addr(&ip).ok());

                        let mut port_scan_receiver =
                            scan_ports(ip, &ports, runtime, port_scan_timeout, task_manager).await?;

                        let dns = dns_look_up_res.await?;

                        ip_cache.write().insert(ip, dns.clone());

<<<<<<< HEAD
                    while let Some(res) = port_scan_receiver.recv().await {
                        tracing::trace!(port_scan_result = ?res);
                        if let PortScanResult::Open(socket_addr) = res {
                            let dns = ip_cache.read().get(&ip).cloned().flatten();
                            port_sender.send((ip, dns, socket_addr.port(), None)).await?;
=======
                        while let Some(res) = port_scan_receiver.recv().await {
                            tracing::trace!(port_scan_result = ?res);
                            if let PortScanResult::Open(socket_addr) = res {
                                let dns = ip_cache.read().get(&ip).cloned().flatten();
                                port_sender.send((ip, dns, socket_addr.port())).await?;
                            }
>>>>>>> 2f23fd6f
                        }
                        anyhow::Ok(())
                    });
                }

                anyhow::Ok(())
            },
        );

        task_executor.run(
            move |TaskExecutionContext {
                      runtime,
                      ip_sender,
                      subnets,
                      broadcast_timeout,
                      ..
                  }: TaskExecutionContext,
                  task_manager| async move {
                for subnet in subnets {
                    let (runtime, ip_sender) = (runtime.clone(), ip_sender.clone());
                    task_manager.spawn(move |task_manager: crate::task_utils::TaskManager| async move {
                        let mut receiver =
                            broadcast(subnet.broadcast, broadcast_timeout, runtime, task_manager).await?;
                        while let Some(ip) = receiver.recv().await {
                            tracing::trace!(broadcast_sent_ip = ?ip);
                            ip_sender.send((ip.into(), None)).await?;
                        }
                        anyhow::Ok(())
                    });
                }
                anyhow::Ok(())
            },
        );

        task_executor.run(
            move |TaskExecutionContext {
                      subnets,
                      netbios_timeout,
                      netbios_interval,
                      runtime,
                      ip_sender,
                      ..
                  }: TaskExecutionContext,
                  task_manager| async move {
                let ip_ranges: Vec<IpAddrRange> = subnets.iter().map(|subnet| subnet.into()).collect();

                for ip_range in ip_ranges {
                    let (runtime, ip_sender, task_manager) = (runtime.clone(), ip_sender.clone(), task_manager.clone());
                    let mut receiver =
                        netbios_query_scan(runtime, ip_range, netbios_timeout, netbios_interval, task_manager)?;
                    while let Some(res) = receiver.recv().await {
                        tracing::debug!(netbios_query_sent_ip = ?res.0);
                        ip_sender.send(res).await?;
                    }
                }
                anyhow::Ok(())
            },
        );

        task_executor.run(
            move |TaskExecutionContext {
                      ping_interval,
                      ping_timeout,
                      runtime,
                      ip_sender,
                      subnets,
                      ip_cache,
                      ..
                  }: TaskExecutionContext,
                  task_manager| async move {
                let ip_ranges: Vec<IpAddrRange> = subnets.iter().map(|subnet| subnet.into()).collect();

                let should_ping = move |ip: IpAddr| -> bool { !ip_cache.read().contains_key(&ip) };

                for ip_range in ip_ranges {
                    let (task_manager, runtime, ip_sender) = (task_manager.clone(), runtime.clone(), ip_sender.clone());
                    let should_ping = should_ping.clone();
                    let mut receiver = ping_range(
                        runtime,
                        ip_range,
                        ping_interval,
                        ping_timeout,
                        should_ping,
                        task_manager,
                    )?;

                    while let Some(ip) = receiver.recv().await {
                        tracing::debug!(ping_sent_ip = ?ip);
                        ip_sender.send((ip, None)).await?;
                    }
                }
                anyhow::Ok(())
            },
        );

        task_executor.run(
            move |TaskExecutionContext {
                      mdns_daemon,
                      port_sender,
                      ip_cache,
                      ports,
                      ..
                  },
                  task_manager| async move {
                let mut receiver = mdns::mdns_query_scan(
                    mdns_daemon,
                    task_manager,
                    Duration::from_secs(10),
                    Duration::from_secs(3),
                )?;

                while let Some((ip, server, port, protocol)) = receiver.recv().await {
                    if ip_cache.read().get(&ip).is_none() {
                        ip_cache.write().insert(ip, server.clone());
                    }
                    let dns_name = ip_cache.read().get(&ip).cloned().flatten();
                    if ports.contains(&port) || protocol.is_some() {
                        port_sender.send((ip, dns_name, port, protocol)).await?;
                    }
                }

                anyhow::Ok(())
            },
        );

        let TaskExecutionRunner {
            context: TaskExecutionContext { port_receiver, .. },
            task_manager,
        } = task_executor;

        task_manager.stop_timeout(self.max_wait_time);

        Ok({
            Arc::new(NetworkScannerStream {
                result_receiver: port_receiver,
                task_manager,
            })
        })
    }

    pub fn new(
        NetworkScannerParams {
            ports,
            ping_timeout,
            max_wait_time: max_wait,
            ping_interval,
            broadcast_timeout,
            port_scan_timeout,
            netbios_timeout,
            netbios_interval,
            mdns_meta_query_timeout,
            mdns_single_query_timeout,
        }: NetworkScannerParams,
    ) -> anyhow::Result<Self> {
        let runtime = network_scanner_net::runtime::Socket2Runtime::new(None)?;

        let ping_timeout = Duration::from_millis(ping_timeout);
        let ping_interval = Duration::from_millis(ping_interval);
        let broadcast_timeout = Duration::from_millis(broadcast_timeout);
        let port_scan_timeout = Duration::from_millis(port_scan_timeout);
        let netbios_timeout = Duration::from_millis(netbios_timeout);
        let netbios_interval = Duration::from_millis(netbios_interval);
        let mdns_meta_query_timeout = Duration::from_millis(mdns_meta_query_timeout);
        let mdns_single_query_timeout = Duration::from_millis(mdns_single_query_timeout);
        let max_wait = Duration::from_millis(max_wait);

        Ok(Self {
            runtime,
            ports,
            ping_interval,
            ping_timeout,
            broadcast_timeout,
            port_scan_timeout,
            netbios_timeout,
            netbios_interval,
            mdns_meta_query_timeout,
            mdns_single_query_timeout,
            max_wait_time: max_wait,
            mdns_daemon: MdnsDaemon::new()?,
        })
    }
}

pub type ScanEntry = (IpAddr, Option<String>, u16, Option<Protocol>);
type ResultReceiver = tokio::sync::mpsc::Receiver<ScanEntry>;
pub struct NetworkScannerStream {
    result_receiver: Arc<Mutex<ResultReceiver>>,
    task_manager: TaskManager,
}

impl NetworkScannerStream {
    pub async fn recv(self: &Arc<Self>) -> Option<ScanEntry> {
        // the caller sometimes require Send, hence the Arc is necessary for socket_addr_receiver
        self.result_receiver.lock().await.recv().await
    }
    pub async fn recv_timeout(self: &Arc<Self>, duration: Duration) -> anyhow::Result<Option<ScanEntry>> {
        tokio::time::timeout(duration, self.result_receiver.lock().await.recv())
            .await
            .context("recv_timeout timed out")
    }

    pub fn stop(self: Arc<Self>) {
        self.task_manager.stop();
    }
}

#[derive(Debug)]
pub struct ScanResult {
    pub ip: IpAddr,
    pub port: u16,
    pub is_open: bool,
}

pub struct NetworkScanEntry {
    pub ip: IpAddr,
    pub port: u16,
}

impl TryFrom<NetworkScannerParams> for NetworkScanner {
    type Error = anyhow::Error;

    fn try_from(value: NetworkScannerParams) -> Result<Self, Self::Error> {
        Self::new(value)
    }
}

#[derive(Debug, Clone)]
pub enum ScanMethod {
    Ping,
    Broadcast,
    Zeroconf,
}

impl TryFrom<&str> for ScanMethod {
    type Error = anyhow::Error;

    fn try_from(value: &str) -> Result<Self, Self::Error> {
        match value {
            "ping" | "Ping" => Ok(ScanMethod::Ping),
            "broadcast" | "Broadcast" => Ok(ScanMethod::Broadcast),
            "zeroconf" | "ZeroConf" => Ok(ScanMethod::Zeroconf),
            _ => Err(anyhow::anyhow!("Invalid scan method")),
        }
    }
}

impl Display for ScanMethod {
    fn fmt(&self, f: &mut std::fmt::Formatter<'_>) -> std::fmt::Result {
        let s = match self {
            ScanMethod::Ping => "ping",
            ScanMethod::Broadcast => "broadcast",
            ScanMethod::Zeroconf => "zeroconf",
        };
        write!(f, "{}", s)
    }
}

/// The parameters for configuring a network scanner. All fields are in milliseconds.
#[derive(Debug, Clone, TypedBuilder, Default)]
pub struct NetworkScannerParams {
    pub ports: Vec<u16>,
<<<<<<< HEAD
    pub ping_interval: u64,             // in milliseconds
    pub ping_timeout: u64,              // in milliseconds
    pub broadcast_timeout: u64,         // in milliseconds
    pub port_scan_timeout: u64,         // in milliseconds
    pub netbios_timeout: u64,           // in milliseconds
    pub netbios_interval: u64,          // in milliseconds
    pub mdns_meta_query_timeout: u64,   // in milliseconds
    pub mdns_single_query_timeout: u64, // in milliseconds
    pub max_wait_time: u64,             // max_wait for entire scan duration in milliseconds, suggested!
}

#[derive(Debug, Clone)]
pub enum Protocol {
    /// Wayk Remote Desktop Protocol
    Wayk,
    /// Remote Desktop Protocol
    Rdp,
    /// Apple Remote Desktop
    Ard,
    /// Virtual Network Computing
    Vnc,
    /// Secure Shell
    Ssh,
    /// PowerShell over SSH transport
    SshPwsh,
    /// SSH File Transfer Protocol
    Sftp,
    /// Secure Copy Protocol
    Scp,
    /// Telnet
    Telnet,
    /// PowerShell over WinRM via HTTP transport
    WinrmHttpPwsh,
    /// PowerShell over WinRM via HTTPS transport
    WinrmHttpsPwsh,
    /// Hypertext Transfer Protocol
    Http,
    /// Hypertext Transfer Protocol Secure
    Https,
    /// LDAP Protocol
    Ldap,
    /// Secure LDAP Protocol
    Ldaps,
    /// Devolutions Gateway Tunnel (generic JMUX tunnel)
    Tunnel,
=======
    pub ping_interval: u64,
    pub ping_timeout: u64,
    pub broadcast_timeout: u64,
    pub port_scan_timeout: u64,
    pub netbios_timeout: u64,
    pub netbios_interval: u64,
    pub mdns_meta_query_timeout: u64,
    pub mdns_single_query_timeout: u64,
    pub max_wait_time: u64, // max_wait for entire scan duration in milliseconds, suggested!
>>>>>>> 2f23fd6f
}<|MERGE_RESOLUTION|>--- conflicted
+++ resolved
@@ -4,7 +4,7 @@
     netbios::netbios_query_scan,
     ping::ping_range,
     port_discovery::{scan_ports, PortScanResult},
-    task_utils::TaskManager,
+    task_utils::{ScanEntryReceiver, TaskManager},
 };
 
 use anyhow::Context;
@@ -38,10 +38,8 @@
     pub netbios_timeout: Duration,
     /// The interval between successive NetBIOS query attempts.
     pub netbios_interval: Duration,
-    /// The maximum amount of time to wait for mDNS metadata queries to complete during a scan.
-    pub mdns_meta_query_timeout: Duration,
-    /// The maximum amount of time to wait for each individual mDNS query response.
-    pub mdns_single_query_timeout: Duration,
+    /// The maximum amount of time to wait for individual mDNS query response.
+    pub mdns_query_timeout: Duration,
     /// The overall maximum duration to wait for the entire scanning process to complete.
     pub max_wait_time: Duration,
 }
@@ -87,20 +85,12 @@
 
                         ip_cache.write().insert(ip, dns.clone());
 
-<<<<<<< HEAD
-                    while let Some(res) = port_scan_receiver.recv().await {
-                        tracing::trace!(port_scan_result = ?res);
-                        if let PortScanResult::Open(socket_addr) = res {
-                            let dns = ip_cache.read().get(&ip).cloned().flatten();
-                            port_sender.send((ip, dns, socket_addr.port(), None)).await?;
-=======
                         while let Some(res) = port_scan_receiver.recv().await {
                             tracing::trace!(port_scan_result = ?res);
                             if let PortScanResult::Open(socket_addr) = res {
                                 let dns = ip_cache.read().get(&ip).cloned().flatten();
-                                port_sender.send((ip, dns, socket_addr.port())).await?;
+                                port_sender.send((ip, dns, socket_addr.port(), None)).await?;
                             }
->>>>>>> 2f23fd6f
                         }
                         anyhow::Ok(())
                     });
@@ -202,14 +192,14 @@
                       port_sender,
                       ip_cache,
                       ports,
+                      mdns_query_timeout,
                       ..
                   },
                   task_manager| async move {
                 let mut receiver = mdns::mdns_query_scan(
                     mdns_daemon,
                     task_manager,
-                    Duration::from_secs(10),
-                    Duration::from_secs(3),
+                    mdns_query_timeout
                 )?;
 
                 while let Some((ip, server, port, protocol)) = receiver.recv().await {
@@ -251,8 +241,7 @@
             port_scan_timeout,
             netbios_timeout,
             netbios_interval,
-            mdns_meta_query_timeout,
-            mdns_single_query_timeout,
+            mdns_query_timeout,
         }: NetworkScannerParams,
     ) -> anyhow::Result<Self> {
         let runtime = network_scanner_net::runtime::Socket2Runtime::new(None)?;
@@ -263,8 +252,7 @@
         let port_scan_timeout = Duration::from_millis(port_scan_timeout);
         let netbios_timeout = Duration::from_millis(netbios_timeout);
         let netbios_interval = Duration::from_millis(netbios_interval);
-        let mdns_meta_query_timeout = Duration::from_millis(mdns_meta_query_timeout);
-        let mdns_single_query_timeout = Duration::from_millis(mdns_single_query_timeout);
+        let mdns_query_timeout = Duration::from_millis(mdns_query_timeout);
         let max_wait = Duration::from_millis(max_wait);
 
         Ok(Self {
@@ -276,8 +264,7 @@
             port_scan_timeout,
             netbios_timeout,
             netbios_interval,
-            mdns_meta_query_timeout,
-            mdns_single_query_timeout,
+            mdns_query_timeout: mdns_query_timeout,
             max_wait_time: max_wait,
             mdns_daemon: MdnsDaemon::new()?,
         })
@@ -285,9 +272,8 @@
 }
 
 pub type ScanEntry = (IpAddr, Option<String>, u16, Option<Protocol>);
-type ResultReceiver = tokio::sync::mpsc::Receiver<ScanEntry>;
 pub struct NetworkScannerStream {
-    result_receiver: Arc<Mutex<ResultReceiver>>,
+    result_receiver: Arc<Mutex<ScanEntryReceiver>>,
     task_manager: TaskManager,
 }
 
@@ -362,22 +348,18 @@
 #[derive(Debug, Clone, TypedBuilder, Default)]
 pub struct NetworkScannerParams {
     pub ports: Vec<u16>,
-<<<<<<< HEAD
-    pub ping_interval: u64,             // in milliseconds
-    pub ping_timeout: u64,              // in milliseconds
-    pub broadcast_timeout: u64,         // in milliseconds
-    pub port_scan_timeout: u64,         // in milliseconds
-    pub netbios_timeout: u64,           // in milliseconds
-    pub netbios_interval: u64,          // in milliseconds
-    pub mdns_meta_query_timeout: u64,   // in milliseconds
-    pub mdns_single_query_timeout: u64, // in milliseconds
-    pub max_wait_time: u64,             // max_wait for entire scan duration in milliseconds, suggested!
+    pub ping_interval: u64,
+    pub ping_timeout: u64,
+    pub broadcast_timeout: u64,
+    pub port_scan_timeout: u64,
+    pub netbios_timeout: u64,
+    pub netbios_interval: u64,
+    pub mdns_query_timeout: u64,
+    pub max_wait_time: u64, // max_wait for entire scan duration in milliseconds, suggested!
 }
 
 #[derive(Debug, Clone)]
 pub enum Protocol {
-    /// Wayk Remote Desktop Protocol
-    Wayk,
     /// Remote Desktop Protocol
     Rdp,
     /// Apple Remote Desktop
@@ -386,18 +368,12 @@
     Vnc,
     /// Secure Shell
     Ssh,
-    /// PowerShell over SSH transport
-    SshPwsh,
     /// SSH File Transfer Protocol
     Sftp,
     /// Secure Copy Protocol
     Scp,
     /// Telnet
     Telnet,
-    /// PowerShell over WinRM via HTTP transport
-    WinrmHttpPwsh,
-    /// PowerShell over WinRM via HTTPS transport
-    WinrmHttpsPwsh,
     /// Hypertext Transfer Protocol
     Http,
     /// Hypertext Transfer Protocol Secure
@@ -406,17 +382,4 @@
     Ldap,
     /// Secure LDAP Protocol
     Ldaps,
-    /// Devolutions Gateway Tunnel (generic JMUX tunnel)
-    Tunnel,
-=======
-    pub ping_interval: u64,
-    pub ping_timeout: u64,
-    pub broadcast_timeout: u64,
-    pub port_scan_timeout: u64,
-    pub netbios_timeout: u64,
-    pub netbios_interval: u64,
-    pub mdns_meta_query_timeout: u64,
-    pub mdns_single_query_timeout: u64,
-    pub max_wait_time: u64, // max_wait for entire scan duration in milliseconds, suggested!
->>>>>>> 2f23fd6f
 }