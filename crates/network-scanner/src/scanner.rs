--- conflicted
+++ resolved
@@ -38,15 +38,8 @@
     pub netbios_timeout: Duration,
     /// The interval between successive NetBIOS query attempts.
     pub netbios_interval: Duration,
-<<<<<<< HEAD
     /// The maximum amount of time to wait for individual mDNS query response.
     pub mdns_query_timeout: Duration,
-=======
-    /// The maximum amount of time to wait for mDNS metadata queries to complete during a scan.
-    pub mdns_meta_query_timeout: Duration,
-    /// The maximum amount of time to wait for each individual mDNS query response.
-    pub mdns_single_query_timeout: Duration,
->>>>>>> c330782e
     /// The overall maximum duration to wait for the entire scanning process to complete.
     pub max_wait_time: Duration,
 }
@@ -76,7 +69,6 @@
                     }
 
                     ip_cache.write().insert(ip, host);
-<<<<<<< HEAD
 
                     let (runtime, ports, port_sender, ip_cache) =
                         (runtime.clone(), ports.clone(), port_sender.clone(), ip_cache.clone());
@@ -103,58 +95,6 @@
                         anyhow::Ok(())
                     });
                 }
-
-                anyhow::Ok(())
-            },
-        );
-
-        task_executor.run(
-            move |TaskExecutionContext {
-                      runtime,
-                      ip_sender,
-                      subnets,
-                      broadcast_timeout,
-                      ..
-                  }: TaskExecutionContext,
-                  task_manager| async move {
-                for subnet in subnets {
-                    let (runtime, ip_sender) = (runtime.clone(), ip_sender.clone());
-                    task_manager.spawn(move |task_manager: crate::task_utils::TaskManager| async move {
-                        let mut receiver =
-                            broadcast(subnet.broadcast, broadcast_timeout, runtime, task_manager).await?;
-                        while let Some(ip) = receiver.recv().await {
-                            tracing::trace!(broadcast_sent_ip = ?ip);
-                            ip_sender.send((ip.into(), None)).await?;
-=======
-
-                    let (runtime, ports, port_sender, ip_cache) =
-                        (runtime.clone(), ports.clone(), port_sender.clone(), ip_cache.clone());
-
-                    task_manager.spawn(move |task_manager| async move {
-                        tracing::debug!(scanning_ip = ?ip);
-
-                        let dns_look_up_res = tokio::task::spawn_blocking(move || dns_lookup::lookup_addr(&ip).ok());
-
-                        let mut port_scan_receiver =
-                            scan_ports(ip, &ports, runtime, port_scan_timeout, task_manager).await?;
-
-                        let dns = dns_look_up_res.await?;
-
-                        ip_cache.write().insert(ip, dns.clone());
-
-                        while let Some(res) = port_scan_receiver.recv().await {
-                            tracing::trace!(port_scan_result = ?res);
-                            if let PortScanResult::Open(socket_addr) = res {
-                                let dns = ip_cache.read().get(&ip).cloned().flatten();
-                                port_sender.send((ip, dns, socket_addr.port(), None)).await?;
-                            }
->>>>>>> c330782e
-                        }
-                        anyhow::Ok(())
-                    });
-                }
-<<<<<<< HEAD
-=======
 
                 anyhow::Ok(())
             },
@@ -181,7 +121,6 @@
                         anyhow::Ok(())
                     });
                 }
->>>>>>> c330782e
                 anyhow::Ok(())
             },
         );
@@ -206,7 +145,6 @@
                         tracing::debug!(netbios_query_sent_ip = ?res.0);
                         ip_sender.send(res).await?;
                     }
-<<<<<<< HEAD
                 }
                 anyhow::Ok(())
             },
@@ -243,51 +181,10 @@
                         tracing::debug!(ping_sent_ip = ?ip);
                         ip_sender.send((ip, None)).await?;
                     }
-=======
->>>>>>> c330782e
-                }
-                anyhow::Ok(())
-            },
-        );
-<<<<<<< HEAD
-=======
-
-        task_executor.run(
-            move |TaskExecutionContext {
-                      ping_interval,
-                      ping_timeout,
-                      runtime,
-                      ip_sender,
-                      subnets,
-                      ip_cache,
-                      ..
-                  }: TaskExecutionContext,
-                  task_manager| async move {
-                let ip_ranges: Vec<IpAddrRange> = subnets.iter().map(|subnet| subnet.into()).collect();
-
-                let should_ping = move |ip: IpAddr| -> bool { !ip_cache.read().contains_key(&ip) };
-
-                for ip_range in ip_ranges {
-                    let (task_manager, runtime, ip_sender) = (task_manager.clone(), runtime.clone(), ip_sender.clone());
-                    let should_ping = should_ping.clone();
-                    let mut receiver = ping_range(
-                        runtime,
-                        ip_range,
-                        ping_interval,
-                        ping_timeout,
-                        should_ping,
-                        task_manager,
-                    )?;
-
-                    while let Some(ip) = receiver.recv().await {
-                        tracing::debug!(ping_sent_ip = ?ip);
-                        ip_sender.send((ip, None)).await?;
-                    }
-                }
-                anyhow::Ok(())
-            },
-        );
->>>>>>> c330782e
+                }
+                anyhow::Ok(())
+            },
+        );
 
         task_executor.run(
             move |TaskExecutionContext {
@@ -299,16 +196,7 @@
                       ..
                   },
                   task_manager| async move {
-<<<<<<< HEAD
                 let mut receiver = mdns::mdns_query_scan(mdns_daemon, task_manager, mdns_query_timeout)?;
-=======
-                let mut receiver = mdns::mdns_query_scan(
-                    mdns_daemon,
-                    task_manager,
-                    Duration::from_secs(10),
-                    Duration::from_secs(3),
-                )?;
->>>>>>> c330782e
 
                 while let Some((ip, server, port, protocol)) = receiver.recv().await {
                     if ip_cache.read().get(&ip).is_none() {
@@ -349,12 +237,7 @@
             port_scan_timeout,
             netbios_timeout,
             netbios_interval,
-<<<<<<< HEAD
             mdns_query_timeout,
-=======
-            mdns_meta_query_timeout,
-            mdns_single_query_timeout,
->>>>>>> c330782e
         }: NetworkScannerParams,
     ) -> anyhow::Result<Self> {
         let runtime = network_scanner_net::runtime::Socket2Runtime::new(None)?;
@@ -472,12 +355,7 @@
     pub port_scan_timeout: u64,
     pub netbios_timeout: u64,
     pub netbios_interval: u64,
-<<<<<<< HEAD
     pub mdns_query_timeout: u64,
-=======
-    pub mdns_meta_query_timeout: u64,
-    pub mdns_single_query_timeout: u64,
->>>>>>> c330782e
     pub max_wait_time: u64, // max_wait for entire scan duration in milliseconds, suggested!
 }
 
