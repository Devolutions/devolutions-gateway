[package]
name = "devolutions-gateway"
version = "2023.2.3"
edition = "2021"
readme = "README.md"
license = "MIT/Apache-2.0"
authors = ["Devolutions Inc. <infos@devolutions.net>"]
description = "Protocol-aware fine-grained relay server"
publish = false
default-run = "devolutions-gateway"

[features]
default = []
openapi = ["dep:utoipa"]

[dependencies]

# In-house
transport = { path = "../crates/transport" }
jmux-proxy = { path = "../crates/jmux-proxy" }
devolutions-gateway-task = { path = "../crates/devolutions-gateway-task" }
ironrdp-pdu = { version = "0.1", git = "https://github.com/Devolutions/IronRDP", rev = "4844e77b7f65024d85ba74b1824013eda6eb32b2" }
ironrdp-rdcleanpath = { version = "0.1", git = "https://github.com/Devolutions/IronRDP", rev = "4844e77b7f65024d85ba74b1824013eda6eb32b2" }
ceviche = "0.5"
picky-krb = "0.8"

# Serialization
serde = "1.0"
serde_derive = "1.0"
serde_json = "1.0"
serde_urlencoded = "0.7"

# Utils, misc
hostname = "0.3"
camino = { version = "1.1", features = ["serde1"] }
smol_str = { version = "0.2", features = ["serde"] }
nonempty = "0.8"
tap = "1.0"
lazy_static = "1.4"
bytes = "1.5"
cfg-if = "1.0"
url = { version = "2.4", features = ["serde"] }
uuid = { version = "1.4", features = ["v4", "serde"] }
<<<<<<< HEAD
time = { version = "0.3", default-features = false, features = ["std", "serde", "formatting"] }
=======
chrono = { version = "0.4", default-features = false, features = ["clock", "serde"] } # TODO: switch to `time`
>>>>>>> fe0aa338
parking_lot = "0.12"
anyhow = "1.0"
thiserror = "1"
typed-builder = "0.16"
backoff = "0.4"

# Security, crypto…
picky = { version = "7.0.0-rc.8", default-features = false, features = ["jose", "x509"] }
zeroize = { version = "1.6", features = ["derive"] }
x509-cert = { version = "0.2", features = ["std"] }
multibase = "0.9"

# Logging
tracing = "0.1"
tracing-subscriber = { version = "0.3", features = ["env-filter", "parking_lot", "smallvec", "local-time", "tracing-log"] }
tracing-appender = "0.2"
# TODO: consider `tracing-error` crate

# Async, futures…
tokio = { version = "1.33", features = ["signal", "net", "io-util", "time", "rt", "rt-multi-thread", "sync", "macros", "parking_lot", "fs"] }
tokio-rustls = { version = "0.24", features = ["dangerous_configuration", "tls12"] }
reqwest = { version = "0.11", features = ["json"] } # TODO: directly use hyper in subscriber module
futures = "0.3"
async-trait = "0.1"
tower = { version = "0.4", features = ["timeout"] }
ngrok = "0.13"

# HTTP
hyper = "0.14"
axum = { version = "0.6", default-features = false, features = ["http1", "json", "ws", "query", "tracing", "tower-log", "headers"] }
axum-extra = { version = "0.8", features = ["query", "async-read-body"] }
tower-http = { version = "0.4", features = ["cors", "fs"] }
tungstenite = "0.20" # Should be the same version as `axum` (we perform error downcasting for better error reporting)

# OpenAPI generator
utoipa = { version = "3.5", default-features = false, features = ["uuid", "time"], optional = true }

# Safe pin projection
pin-project-lite = "0.2"

# Native plugins
dlopen = "0.1"
dlopen_derive = "0.1"

# Dependencies required for PCAP support (FIXME: should we keep that built-in?)
pcap-file = "2.0"
# TODO: replace with https://lib.rs/crates/etherparse (still maintained + less dependencies)
packet = { git = "https://github.com/fdubois1/rust-packet.git" }

# For KDC proxy
portpicker = "0.1"

[target.'cfg(windows)'.build-dependencies]
embed-resource = "2.4"

[dev-dependencies]
tokio-test = "0.4"
proptest = "1.3"
rstest = "0.18"
devolutions-gateway-generators = { path = "../crates/devolutions-gateway-generators" }<|MERGE_RESOLUTION|>--- conflicted
+++ resolved
@@ -41,11 +41,7 @@
 cfg-if = "1.0"
 url = { version = "2.4", features = ["serde"] }
 uuid = { version = "1.4", features = ["v4", "serde"] }
-<<<<<<< HEAD
 time = { version = "0.3", default-features = false, features = ["std", "serde", "formatting"] }
-=======
-chrono = { version = "0.4", default-features = false, features = ["clock", "serde"] } # TODO: switch to `time`
->>>>>>> fe0aa338
 parking_lot = "0.12"
 anyhow = "1.0"
 thiserror = "1"
