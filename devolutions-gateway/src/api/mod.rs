--- conflicted
+++ resolved
@@ -27,11 +27,7 @@
         .route("/jet/rdp", axum::routing::get(rdp::handler))
         .nest("/jet/fwd", fwd::make_router(state.clone()))
         .nest("/jet/webapp", webapp::make_router(state.clone()))
-<<<<<<< HEAD
-        .nest("/jet/network-scan", network_scan::make_router(state.clone()));
-=======
-        .route("/jet/net/scan", axum::routing::get(network_scan::handler));
->>>>>>> c0ec84a0
+        .route("/jet/net", network_scan::make_router(state.clone()));
 
     if state.conf_handle.get_conf().webapp_is_enabled() {
         router = router.route(
