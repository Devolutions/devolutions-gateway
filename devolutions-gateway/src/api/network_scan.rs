--- conflicted
+++ resolved
@@ -146,23 +146,4 @@
         };
         Self { ip, hostname, protocol }
     }
-<<<<<<< HEAD
-}
-
-fn network_scanner_protocol_to_gateway_protocol(protocol: scanner::Protocol) -> ApplicationProtocol {
-    match protocol {
-        scanner::Protocol::Ssh => ApplicationProtocol::Known(Protocol::Ssh),
-        scanner::Protocol::Telnet => ApplicationProtocol::Known(Protocol::Telnet),
-        scanner::Protocol::Http => ApplicationProtocol::Known(Protocol::Http),
-        scanner::Protocol::Https => ApplicationProtocol::Known(Protocol::Https),
-        scanner::Protocol::Ldap => ApplicationProtocol::Known(Protocol::Ldap),
-        scanner::Protocol::Ldaps => ApplicationProtocol::Known(Protocol::Ldaps),
-        scanner::Protocol::Rdp => ApplicationProtocol::Known(Protocol::Rdp),
-        scanner::Protocol::Vnc => ApplicationProtocol::Known(Protocol::Vnc),
-        scanner::Protocol::Ard => ApplicationProtocol::Known(Protocol::Ard),
-        scanner::Protocol::Sftp => ApplicationProtocol::Known(Protocol::Sftp),
-        scanner::Protocol::Scp => ApplicationProtocol::Known(Protocol::Scp),
-    }
-=======
->>>>>>> c330782e
 }