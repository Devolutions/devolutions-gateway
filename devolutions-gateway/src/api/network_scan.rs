use std::net::IpAddr;

use axum::extract::ws::Message;
use axum::extract::WebSocketUpgrade;
use axum::response::Response;
use network_scanner::scanner::{self, NetworkScannerParams};
use serde::Serialize;

use crate::http::HttpError;
use crate::token::{ApplicationProtocol, Protocol};

pub async fn handler(
    _token: crate::extract::NetScanToken,
    ws: WebSocketUpgrade,
    query_params: axum::extract::Query<NetworkScanQueryParams>,
) -> Result<Response, HttpError> {
    let scanner_params: NetworkScannerParams = query_params.0.into();

    let scanner = network_scanner::scanner::NetworkScanner::new(scanner_params).map_err(|e| {
        tracing::error!("failed to create network scanner: {:?}", e);
        HttpError::internal().build(e)
    })?;

    let res = ws.on_upgrade(move |mut websocket| async move {
        let stream = match scanner.start() {
            Ok(stream) => stream,
            Err(e) => {
                tracing::error!("failed to start network scan: {:?}", e);
                return;
            }
        };
        info!("network scan started");
        loop {
            tokio::select! {
                result = stream.recv() => {
                    let Some((ip, dns, port,protocol)) = result else{
                        break;
                    };
                    let response = NetworkScanResponse::new(ip, port, dns,protocol);
                    let Ok(response) = serde_json::to_string(&response) else {
                        warn!("Failed to serialize response");
                        continue;
                    };

                    if let Err(e) = websocket.send(Message::Text(response)).await {
                        warn!("Failed to send message: {:?}", e);
                        break;
                    }

                },
                msg = websocket.recv() => {

                    let Some(msg) = msg else {
                        break;
                    };

                    if let Ok(Message::Close(_)) = msg {
                        break;
                    }
                }
            }
        }
        info!("Network scan finished");
        stream.stop();
    });
    Ok(res)
}

#[derive(Debug, Deserialize)]
pub struct NetworkScanQueryParams {
    /// Interval in milliseconds (default is 200)
    pub ping_interval: Option<u64>,
    /// Timeout in milliseconds (default is 500)
    pub ping_timeout: Option<u64>,
    /// Timeout in milliseconds (default is 1000)
    pub broadcast_timeout: Option<u64>,
    /// Timeout in milliseconds (default is 1000)
    pub port_scan_timeout: Option<u64>,
    /// Timeout in milliseconds (default is 1000)
    pub netbios_timeout: Option<u64>,
    /// Interval in milliseconds (default is 200)
    pub netbios_interval: Option<u64>,
    /// The maximum duration for mdns scan in milliseconds. Highly suggested! (default is 20 * 1000)
    pub mdns_meta_query_timeout: Option<u64>,
    /// The maximum time for each mdns query in milliseconds. (default is 5 * 1000)
    pub mdns_single_query_timeout: Option<u64>,
    /// The maximum duration for whole networking scan in milliseconds. Highly suggested!
    pub max_wait: Option<u64>,
}

const COMMON_PORTS: [u16; 11] = [22, 23, 80, 443, 389, 636, 3283, 3389, 5900, 5985, 5986];

impl From<NetworkScanQueryParams> for NetworkScannerParams {
    fn from(val: NetworkScanQueryParams) -> Self {
        NetworkScannerParams {
            ports: COMMON_PORTS.to_vec(),
            ping_interval: val.ping_interval.unwrap_or(200),
            ping_timeout: val.ping_timeout.unwrap_or(500),
            broadcast_timeout: val.broadcast_timeout.unwrap_or(1000),
            port_scan_timeout: val.port_scan_timeout.unwrap_or(1000),
            netbios_timeout: val.netbios_timeout.unwrap_or(1000),
            max_wait_time: val.max_wait.unwrap_or(120 * 1000),
            netbios_interval: val.netbios_interval.unwrap_or(200),
            mdns_meta_query_timeout: val.mdns_meta_query_timeout.unwrap_or(20 * 1000), // in milliseconds
            mdns_single_query_timeout: val.mdns_single_query_timeout.unwrap_or(5 * 1000), // in milliseconds
        }
    }
}

#[derive(Debug, Serialize)]
pub struct NetworkScanResponse {
    pub ip: IpAddr,
    pub hostname: Option<String>,
    pub protocol: ApplicationProtocol,
}

impl NetworkScanResponse {
    fn new(ip: IpAddr, port: u16, dns: Option<String>, service: Option<scanner::Protocol>) -> Self {
        let hostname = dns;

<<<<<<< HEAD
        let protocol = if let Some(protocol) = service {
            match protocol {
                scanner::Protocol::Ssh => ApplicationProtocol::Known(Protocol::Ssh),
                scanner::Protocol::Telnet => ApplicationProtocol::Known(Protocol::Telnet),
                scanner::Protocol::Http => ApplicationProtocol::Known(Protocol::Http),
                scanner::Protocol::Https => ApplicationProtocol::Known(Protocol::Https),
                scanner::Protocol::Ldap => ApplicationProtocol::Known(Protocol::Ldap),
                scanner::Protocol::Ldaps => ApplicationProtocol::Known(Protocol::Ldaps),
                scanner::Protocol::Rdp => ApplicationProtocol::Known(Protocol::Rdp),
                scanner::Protocol::Vnc => ApplicationProtocol::Known(Protocol::Vnc),
                scanner::Protocol::Ard => ApplicationProtocol::Known(Protocol::Ard),
                scanner::Protocol::Sftp => ApplicationProtocol::Known(Protocol::Sftp),
                scanner::Protocol::Scp => ApplicationProtocol::Known(Protocol::Scp),
            }
        } else {
            match port {
                22 => ApplicationProtocol::Known(Protocol::Ssh),
                23 => ApplicationProtocol::Known(Protocol::Telnet),
                80 => ApplicationProtocol::Known(Protocol::Http),
                443 => ApplicationProtocol::Known(Protocol::Https),
                389 => ApplicationProtocol::Known(Protocol::Ldap),
                636 => ApplicationProtocol::Known(Protocol::Ldaps),
                3389 => ApplicationProtocol::Known(Protocol::Rdp),
                5900 => ApplicationProtocol::Known(Protocol::Vnc),
                5985 => ApplicationProtocol::Known(Protocol::WinrmHttpPwsh),
                5986 => ApplicationProtocol::Known(Protocol::WinrmHttpsPwsh),
                _ => ApplicationProtocol::unknown(),
            }
=======
        let protocol = match port {
            22 => ApplicationProtocol::Known(Protocol::Ssh),
            23 => ApplicationProtocol::Known(Protocol::Telnet),
            80 => ApplicationProtocol::Known(Protocol::Http),
            443 => ApplicationProtocol::Known(Protocol::Https),
            389 => ApplicationProtocol::Known(Protocol::Ldap),
            636 => ApplicationProtocol::Known(Protocol::Ldaps),
            3389 => ApplicationProtocol::Known(Protocol::Rdp),
            5900 => ApplicationProtocol::Known(Protocol::Vnc),
            5985 => ApplicationProtocol::Known(Protocol::WinrmHttpPwsh),
            5986 => ApplicationProtocol::Known(Protocol::WinrmHttpsPwsh),
            3283 => ApplicationProtocol::Known(Protocol::Ard),
            _ => ApplicationProtocol::unknown(),
>>>>>>> 2f23fd6f
        };
        Self { ip, hostname, protocol }
    }
}<|MERGE_RESOLUTION|>--- conflicted
+++ resolved
@@ -118,7 +118,6 @@
     fn new(ip: IpAddr, port: u16, dns: Option<String>, service: Option<scanner::Protocol>) -> Self {
         let hostname = dns;
 
-<<<<<<< HEAD
         let protocol = if let Some(protocol) = service {
             match protocol {
                 scanner::Protocol::Ssh => ApplicationProtocol::Known(Protocol::Ssh),
@@ -147,21 +146,6 @@
                 5986 => ApplicationProtocol::Known(Protocol::WinrmHttpsPwsh),
                 _ => ApplicationProtocol::unknown(),
             }
-=======
-        let protocol = match port {
-            22 => ApplicationProtocol::Known(Protocol::Ssh),
-            23 => ApplicationProtocol::Known(Protocol::Telnet),
-            80 => ApplicationProtocol::Known(Protocol::Http),
-            443 => ApplicationProtocol::Known(Protocol::Https),
-            389 => ApplicationProtocol::Known(Protocol::Ldap),
-            636 => ApplicationProtocol::Known(Protocol::Ldaps),
-            3389 => ApplicationProtocol::Known(Protocol::Rdp),
-            5900 => ApplicationProtocol::Known(Protocol::Vnc),
-            5985 => ApplicationProtocol::Known(Protocol::WinrmHttpPwsh),
-            5986 => ApplicationProtocol::Known(Protocol::WinrmHttpsPwsh),
-            3283 => ApplicationProtocol::Known(Protocol::Ard),
-            _ => ApplicationProtocol::unknown(),
->>>>>>> 2f23fd6f
         };
         Self { ip, hostname, protocol }
     }
