[package]
name = "devolutions-jet"
version = "0.4.0"
edition = "2018"
readme = "README.md"
license = "MIT/Apache-2.0"
authors = ["François Dubois <fdubois@devolutions.net>",
           "Marc-André Moreau <mamoreau@devolutions.net>",
           "Vlad Aleksashyn <vlad.al.dp@gmail.com"]

[dependencies]
log = "0.4.6"
clap = "2.32"
url = "1.7.1"
lazy_static = "1.2.0"
futures = "0.1"
tokio = "0.1.11"
tokio-tcp = "0.1.2"
tokio-io = "0.1"
tokio-tls = "0.2.0"
native-tls = "0.2"
env_logger = "0.5.13"
byteorder = "1.2.7"
bytes = "0.4"
uuid = { version = "0.7.1", features = ["v4"] }
pcap-file = "0.10.0"
packet = { git = "https://github.com/fdubois1/rust-packet.git" }
saphir = { version = "0.9.3", features = ["request_handler"] }
serde = "1.0"
serde_derive = "1.0"
serde_json = "1.0"
slog = "2.4"
slog-term = "2.4"
slog-async = "2.3"
chrono = "0.4"
failure = "0.1"
openssl = "0.10"
<<<<<<< HEAD

jet-proto = { path = "./jet-proto"}
rdp-proto = { path = "./rdp-proto"}
=======
sspi = "0.2"
ironrdp = "0.1"

jet-proto = { path = "./jet-proto" }
>>>>>>> aed6b0c6

[dev-dependencies]
tempfile = "3.0"<|MERGE_RESOLUTION|>--- conflicted
+++ resolved
@@ -35,16 +35,11 @@
 chrono = "0.4"
 failure = "0.1"
 openssl = "0.10"
-<<<<<<< HEAD
 
-jet-proto = { path = "./jet-proto"}
-rdp-proto = { path = "./rdp-proto"}
-=======
 sspi = "0.2"
 ironrdp = "0.1"
 
 jet-proto = { path = "./jet-proto" }
->>>>>>> aed6b0c6
 
 [dev-dependencies]
 tempfile = "3.0"