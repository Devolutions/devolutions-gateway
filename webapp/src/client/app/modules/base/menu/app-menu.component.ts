--- conflicted
+++ resolved
@@ -22,11 +22,8 @@
   isMenuSlim: boolean = false;
   mainMenus: Map<string, RouterMenuItem> = new Map<string, RouterMenuItem>();
   version: string;
-<<<<<<< HEAD
   gatewayLatestUpdateLink: string;
   hasNewVersion: boolean = false;
-=======
->>>>>>> 57248f60
 
   constructor(public app: MainAppComponent,
               private navigationService: NavigationService,
@@ -44,14 +41,10 @@
     this.apiService.getVersion().subscribe((result) => {
       this.version = result.version;
     });
-<<<<<<< HEAD
-    
     this.apiService.getLatestVersion().subscribe((result) => {
       this.gatewayLatestUpdateLink = result.downloadLink || '';
       this.hasNewVersion = !isSameVersion(this.version, result.latestVersion);
     });
-=======
->>>>>>> 57248f60
   }
 
   onClickGoToNewSessionTab(): void {
