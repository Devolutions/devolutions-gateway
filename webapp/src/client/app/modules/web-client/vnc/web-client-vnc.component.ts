import {
  AfterViewInit,
  Component,
  ElementRef,
  EventEmitter,
  HostListener,
  Input,
  OnDestroy,
  OnInit,
  Output,
  Renderer2,
  ViewChild,
} from '@angular/core';
import { IronError, SessionEvent, UserInteraction } from '@devolutions/iron-remote-desktop';
import { WebClientBaseComponent } from '@shared/bases/base-web-client.component';
import { GatewayAlertMessageService } from '@shared/components/gateway-alert-message/gateway-alert-message.service';
import { ScreenScale } from '@shared/enums/screen-scale.enum';
import { ScreenSize } from '@shared/enums/screen-size.enum';
import { SessionEventType } from '@shared/enums/session-event-type.enum';
import { IronVNCConnectionParameters } from '@shared/interfaces/connection-params.interfaces';
import { VncFormDataInput } from '@shared/interfaces/forms.interfaces';
import { ComponentStatus } from '@shared/models/component-status.model';
import { DesktopSize } from '@shared/models/desktop-size';
import { UtilsService } from '@shared/services/utils.service';
import { DefaultVncPort, WebClientService } from '@shared/services/web-client.service';
import { WebSessionService } from '@shared/services/web-session.service';
import { MessageService } from 'primeng/api';
import { debounceTime, EMPTY, from, Observable, of, Subject, Subscription } from 'rxjs';
import { catchError, map, switchMap, takeUntil } from 'rxjs/operators';
import '@devolutions/iron-remote-desktop/iron-remote-desktop.js';
import {
  Backend,
  dynamicResizingSupportedCallback,
  enableCursor,
  enabledEncodings,
  enableExtendedClipboard,
<<<<<<< HEAD
  pixelFormat,
=======
  jpegQualityLevel,
>>>>>>> 7cb9fd2a
  ultraVirtualDisplay,
  wheelSpeedFactor,
} from '@devolutions/iron-remote-desktop-vnc';
import { DVL_VNC_ICON, DVL_WARNING_ICON, JET_VNC_URL } from '@gateway/app.constants';
import { AnalyticService, ProtocolString } from '@gateway/shared/services/analytic.service';
import { Encoding } from '@shared/enums/encoding.enum';
import { WebSession } from '@shared/models/web-session.model';
import { ComponentResizeObserverService } from '@shared/services/component-resize-observer.service';
import { ExtractedHostnamePort } from '@shared/services/utils/string.service';
import { v4 as uuidv4 } from 'uuid';

enum UserIronRdpErrorKind {
  General = 0,
  WrongPassword = 1,
  LogonFailure = 2,
  AccessDenied = 3,
  RDCleanPath = 4,
  ProxyConnect = 5,
}

@Component({
  templateUrl: 'web-client-vnc.component.html',
  styleUrls: ['web-client-vnc.component.scss'],
  providers: [MessageService],
})
export class WebClientVncComponent extends WebClientBaseComponent implements OnInit, AfterViewInit, OnDestroy {
  @Input() webSessionId: string;
  @Input() sessionsContainerElement: ElementRef;
  @Output() componentStatus: EventEmitter<ComponentStatus> = new EventEmitter<ComponentStatus>();
  @Output() sizeChange: EventEmitter<void> = new EventEmitter<void>();

  @ViewChild('sessionVncContainer') sessionContainerElement: ElementRef;
  @ViewChild('ironRemoteDesktopElement') ironRemoteDesktopElement: ElementRef;

  backendRef = Backend;

  formData: VncFormDataInput;
  clientError: { kind: string; backtrace: string };
  isFullScreenMode = false;
  cursorOverrideActive = false;

  dynamicResizeSupported = false;
  dynamicResizeEnabled = false;

  saveRemoteClipboardButtonEnabled = false;

  leftToolbarButtons = [
    {
      label: 'Start',
      icon: 'dvl-icon dvl-icon-windows',
      action: () => this.sendWindowsKey(),
    },
    {
      label: 'Ctrl+Alt+Del',
      icon: 'dvl-icon dvl-icon-admin',
      action: () => this.sendCtrlAltDel(),
    },
  ];

  middleToolbarButtons = [
    {
      label: 'Full Screen',
      icon: 'dvl-icon dvl-icon-fullscreen',
      action: () => this.toggleFullscreen(),
    },
    {
      label: 'Fit to Screen',
      icon: 'dvl-icon dvl-icon-minimize',
      action: () => this.scaleTo(ScreenScale.Fit),
    },
    {
      label: 'Actual Size',
      icon: 'dvl-icon dvl-icon-screen',
      action: () => this.scaleTo(ScreenScale.Real),
    },
  ];

  middleToolbarToggleButtons = [
    {
      label: 'Toggle Cursor Kind',
      icon: 'dvl-icon dvl-icon-cursor',
      action: () => this.toggleCursorKind(),
      isActive: () => !this.cursorOverrideActive,
    },
  ];

  checkboxes = [
    {
      label: 'Dynamic Resize',
      value: this.dynamicResizeEnabled,
      onChange: () => this.toggleDynamicResize(),
      enabled: () => this.dynamicResizeSupported,
    },
  ];

  rightToolbarButtons = [
    {
      label: 'Close Session',
      icon: 'dvl-icon dvl-icon-close',
      action: () => this.startTerminationProcess(),
    },
  ];

  sliders = [
    {
      label: 'Wheel Speed',
      value: 1,
      onChange: (value: number) => this.setWheelSpeedFactor(value),
      min: 0.1,
      max: 3,
      step: 0.1,
    },
  ];

  clipboardActionButtons: {
    label: string;
    tooltip: string;
    icon: string;
    action: () => Promise<void>;
    enabled: () => boolean;
  }[] = [];

  private setupClipboardHandling(): void {
    // Clipboard API is available only in secure contexts (HTTPS).
    if (!window.isSecureContext) {
      return;
    }

    if (this.formData.autoClipboard === true) {
      return;
    }

    // We don't check for clipboard write support, as all recent browser versions support it.
    this.clipboardActionButtons.push({
      label: 'Save Clipboard',
      tooltip: 'Copy received clipboard content to your local clipboard.',
      icon: 'dvl-icon dvl-icon-save',
      action: () => this.saveRemoteClipboard(),
      enabled: () => this.saveRemoteClipboardButtonEnabled,
    });

    // Check if the browser supports reading local clipboard.
    if (navigator.clipboard.readText) {
      this.clipboardActionButtons.push({
        label: 'Send Clipboard',
        tooltip: 'Send your local clipboard content to the remote server.',
        icon: 'dvl-icon dvl-icon-send',
        action: () => this.sendClipboard(),
        enabled: () => true,
      });
    }
  }

  protected removeElement: Subject<unknown> = new Subject();
  private remoteClient: UserInteraction;
  private remoteClientEventListener: (event: Event) => void;

  private componentResizeObserverDisconnect?: () => void;
  private dynamicComponentResizeSubscription?: Subscription;

  constructor(
    private renderer: Renderer2,
    protected utils: UtilsService,
    protected gatewayAlertMessageService: GatewayAlertMessageService,
    private webSessionService: WebSessionService,
    private webClientService: WebClientService,
    private componentResizeService: ComponentResizeObserverService,
    protected analyticService: AnalyticService,
  ) {
    super(gatewayAlertMessageService, analyticService);
  }

  @HostListener('document:fullscreenchange')
  onFullScreenChange(): void {
    this.handleOnFullScreenEvent();
  }

  ngOnInit(): void {
    this.removeWebClientGuiElement();
    this.setupClipboardHandling();
  }

  ngAfterViewInit(): void {
    this.initiateRemoteClientListener();
  }

  ngOnDestroy(): void {
    this.removeRemoteClientListener();
    this.removeWebClientGuiElement();

    this.dynamicComponentResizeSubscription?.unsubscribe();
    this.componentResizeObserverDisconnect?.();

    super.ngOnDestroy();
  }

  sendWindowsKey(): void {
    this.remoteClient.metaKey();
  }

  sendCtrlAltDel(): void {
    this.remoteClient.ctrlAltDel();
  }

  startTerminationProcess(): void {
    this.sendTerminateSessionCmd();
    this.currentStatus.isDisabledByUser = true;
    this.disableComponentStatus();
  }

  sendTerminateSessionCmd(): void {
    if (!this.currentStatus.isInitialized) {
      return;
    }
    this.currentStatus.isInitialized = false;
    // shutdowns the session, not the server. Jan 2024 KAH.
    this.remoteClient.shutdown();
  }

  scaleTo(scale: ScreenScale): void {
    this.remoteClient.setScale(scale.valueOf());
  }

  setKeyboardUnicodeMode(useUnicode: boolean): void {
    this.remoteClient.setKeyboardUnicodeMode(useUnicode);
  }

  async saveRemoteClipboard(): Promise<void> {
    const result = await this.remoteClient.saveRemoteClipboardData();
    // We handle only the successful result. On failure, an error event is raised,
    // which we handle separately.
    if (result) {
      super.webClientSuccess('Clipboard content has been copied to your clipboard!');
      this.saveRemoteClipboardButtonEnabled = false;
    }
  }

  async sendClipboard(): Promise<void> {
    const result = await this.remoteClient.sendClipboardData();
    // We handle only the successful result. On failure, an error event is raised,
    // which we handle separately.
    if (result) {
      super.webClientSuccess('Clipboard content has been sent to the remote server!');
    }
  }

  toggleCursorKind(): void {
    if (this.cursorOverrideActive) {
      this.remoteClient.setCursorStyleOverride(null);
    } else {
      this.remoteClient.setCursorStyleOverride('url("assets/images/crosshair.png") 7 7, default');
    }

    this.cursorOverrideActive = !this.cursorOverrideActive;
  }

  setWheelSpeedFactor(factor: number): void {
    this.remoteClient.invokeExtension(wheelSpeedFactor(factor));
  }

  toggleDynamicResize(): void {
    const RESIZE_DEBOUNCE_TIME = 100;

    this.dynamicResizeEnabled = !this.dynamicResizeEnabled;

    if (this.dynamicResizeEnabled) {
      this.componentResizeObserverDisconnect = this.componentResizeService.observe(
        this.sessionsContainerElement.nativeElement,
      );

      this.dynamicComponentResizeSubscription = this.componentResizeService.resize$
        .pipe(debounceTime(RESIZE_DEBOUNCE_TIME))
        .subscribe(({ width, height }) => {
          if (!this.isFullScreenMode) {
            height -= WebSession.TOOLBAR_SIZE;
          }
          this.remoteClient.resize(width, height);
        });
    } else {
      this.dynamicComponentResizeSubscription?.unsubscribe();
      this.componentResizeObserverDisconnect?.();
    }
  }

  removeWebClientGuiElement(): void {
    this.removeElement.pipe(takeUntil(this.destroyed$)).subscribe({
      next: (): void => {
        if (this.ironRemoteDesktopElement?.nativeElement) {
          this.ironRemoteDesktopElement.nativeElement.remove();
        }
      },
      error: (err): void => {
        console.error('Error while removing element:', err);
      },
    });
  }

  private initializeStatus(): void {
    this.currentStatus = {
      id: this.webSessionId,
      isInitialized: true,
      isDisabled: false,
      isDisabledByUser: false,
    };
  }

  private disableComponentStatus(): void {
    this.currentStatus.isDisabled = true;
    this.componentStatus.emit(this.currentStatus);
  }

  private handleOnFullScreenEvent(): void {
    if (!document.fullscreenElement) {
      this.handleExitFullScreenEvent();
    }
  }

  private toggleFullscreen(): void {
    this.isFullScreenMode = !this.isFullScreenMode;
    !document.fullscreenElement ? this.enterFullScreen() : this.exitFullScreen();

    this.scaleTo(ScreenScale.Full);
  }

  private async enterFullScreen(): Promise<void> {
    if (document.fullscreenElement) {
      return;
    }

    try {
      const sessionsContainerElement = this.sessionsContainerElement.nativeElement;
      await sessionsContainerElement.requestFullscreen();
    } catch (err) {
      this.isFullScreenMode = false;
      console.error(`Error attempting to enable fullscreen mode: ${err.message} (${err.name})`);
    }
  }

  private exitFullScreen(): void {
    if (document.fullscreenElement) {
      document.exitFullscreen().catch((err) => {
        console.error(`Error attempting to exit fullscreen: ${err}`);
      });
    }
  }

  private handleExitFullScreenEvent(): void {
    this.isFullScreenMode = false;

    const sessionContainerElement = this.sessionContainerElement.nativeElement;
    const sessionToolbarElement = sessionContainerElement.querySelector('#sessionToolbar');

    if (sessionToolbarElement) {
      this.renderer.removeClass(sessionToolbarElement, 'session-toolbar-layer');
    }

    this.scaleTo(ScreenScale.Fit);
  }

  private initiateRemoteClientListener(): void {
    this.remoteClientEventListener = (event: Event) => this.readyRemoteClientEventListener(event);
    this.renderer.listen(this.ironRemoteDesktopElement.nativeElement, 'ready', this.remoteClientEventListener);
  }

  private removeRemoteClientListener(): void {
    if (this.ironRemoteDesktopElement && this.remoteClientEventListener) {
      this.renderer.destroy();
    }
  }

  private readyRemoteClientEventListener(event: Event): void {
    const customEvent = event as CustomEvent;
    this.remoteClient = customEvent.detail.irgUserInteraction;

    if (this.formData.autoClipboard !== true) {
      this.remoteClient.setEnableAutoClipboard(false);
    }

    this.initSessionEventHandler();
    this.startConnectionProcess();
  }

  private startConnectionProcess(): void {
    this.getFormData()
      .pipe(
        takeUntil(this.destroyed$),
        switchMap(() => this.setScreenSizeScale(this.formData.screenSize)),
        switchMap(() => this.fetchParameters(this.formData)),
        switchMap((params) => this.fetchTokens(params)),
        catchError((error) => {
          this.handleIronRDPError(error.message);
          return EMPTY;
        }),
      )
      .subscribe((params) => {
        this.callConnect(params);
      });
  }

  private getFormData(): Observable<void> {
    return from(this.webSessionService.getWebSession(this.webSessionId)).pipe(
      map((currentWebSession) => {
        // It's not possibe to infer the type of currentWebSession.data, we case it on the fly
        this.formData = currentWebSession.data as unknown as VncFormDataInput;
      }),
    );
  }

  private fetchParameters(formData: VncFormDataInput): Observable<IronVNCConnectionParameters> {
    const {
      hostname,
      username,
      password,
      enableCursor,
      enableExtendedClipboard,
      enabledEncodings,
      colorFormat,
      ultraVirtualDisplay,
      jpegEnabled,
      jpegQualityLevel,
      wheelSpeedFactor = 1,
    } = formData;
    const extractedData: ExtractedHostnamePort = this.utils.string.extractHostnameAndPort(hostname, DefaultVncPort);

    const sessionId: string = uuidv4();
    const gatewayHttpAddress: URL = new URL(JET_VNC_URL + `/${sessionId}`, window.location.href);
    const gatewayAddress: string = gatewayHttpAddress.toString().replace('http', 'ws');

    const desktopScreenSize: DesktopSize =
      this.webClientService.getDesktopSize(this.formData) ?? this.webSessionService.getWebSessionScreenSizeSnapshot();

    const connectionParameters: IronVNCConnectionParameters = {
      username,
      password,
      host: extractedData.hostname,
      port: extractedData.port,
      gatewayAddress,
      screenSize: desktopScreenSize,
      sessionId,
      enabledEncodings: enabledEncodings.join(','),
<<<<<<< HEAD
      colorFormat,
=======
      jpegQualityLevel: jpegEnabled ? jpegQualityLevel : undefined,
>>>>>>> 7cb9fd2a
      enableCursor,
      enableExtendedClipboard: enableExtendedClipboard ?? false,
      ultraVirtualDisplay,
      wheelSpeedFactor,
    };
    return of(connectionParameters);
  }

  fetchTokens(params: IronVNCConnectionParameters): Observable<IronVNCConnectionParameters> {
    return this.webClientService.fetchVncToken(params);
  }

  private setScreenSizeScale(screenSize: ScreenSize): Observable<void> {
    if (screenSize === ScreenSize.FullScreen) {
      this.scaleTo(ScreenScale.Full);
    }
    return of(undefined);
  }

  private callConnect(connectionParameters: IronVNCConnectionParameters): void {
    const configBuilder = this.remoteClient
      .configBuilder()
      .withPassword(connectionParameters.password)
      .withDestination(connectionParameters.host)
      .withProxyAddress(connectionParameters.gatewayAddress)
      .withAuthToken(connectionParameters.token)
      .withExtension(
        dynamicResizingSupportedCallback(() => {
          this.dynamicResizeSupported = true;
        }),
      )
      .withExtension(enableCursor(connectionParameters.enableCursor))
      .withExtension(ultraVirtualDisplay(connectionParameters.ultraVirtualDisplay))
      .withExtension(enableExtendedClipboard(connectionParameters.enableExtendedClipboard));

    if (connectionParameters.username != null) {
      configBuilder.withUsername(connectionParameters.username);
    }

    if (connectionParameters.screenSize != null) {
      configBuilder.withDesktopSize(connectionParameters.screenSize);
    }

    if (connectionParameters.enabledEncodings !== '') {
      configBuilder.withExtension(enabledEncodings(connectionParameters.enabledEncodings));
    } else {
      configBuilder.withExtension(enabledEncodings(Encoding.getAllEncodings().join(',')));
    }

<<<<<<< HEAD
    if (connectionParameters.colorFormat) {
      configBuilder.withExtension(pixelFormat(connectionParameters.colorFormat));
=======
    if (connectionParameters.jpegQualityLevel != null) {
      configBuilder.withExtension(jpegQualityLevel(connectionParameters.jpegQualityLevel));
>>>>>>> 7cb9fd2a
    }

    const config = configBuilder.build();

    this.setKeyboardUnicodeMode(true);

    from(this.remoteClient.connect(config))
      .pipe(
        takeUntil(this.destroyed$),
        catchError((_err) => {
          // Ignore the error, we will handle it in the `onSessionEvent` handler.
          return EMPTY;
        }),
      )
      .subscribe();
  }

  private initSessionEventHandler(): void {
    const handler = (event: SessionEvent): void => {
      switch (event.type) {
        case SessionEventType.STARTED:
          this.handleSessionStarted(event);
          break;
        case SessionEventType.TERMINATED:
          this.handleSessionTerminated(event);
          break;
        case SessionEventType.ERROR:
          this.handleSessionError(event);
          break;
        case SessionEventType.WARNING:
          this.handleSessionWarning(event);
          break;
        case SessionEventType.CLIPBOARD_REMOTE_UPDATE:
          this.saveRemoteClipboardButtonEnabled = true;
          break;
      }
    };

    this.remoteClient.onSessionEvent(handler);
  }

  private handleSessionStarted(_event: SessionEvent): void {
    this.handleIronVNCConnectStarted();
    this.initializeStatus();
  }

  private handleSessionTerminated(event: SessionEvent): void {
    if (document.fullscreenElement) {
      this.exitFullScreen();
    }

    this.notifyUser(event);
    this.disableComponentStatus();
    super.webClientConnectionClosed();
  }

  private handleSessionError(event: SessionEvent): void {
    const errorMessage = super.getIronErrorMessage(event.data);
    this.webClientError(errorMessage);
  }

  private handleSessionWarning(event: SessionEvent): void {
    const message = super.getIronErrorMessage(event.data);
    this.webClientWarning(message);
  }

  private handleIronVNCConnectStarted(): void {
    this.loading = false;
    this.remoteClient.setVisibility(true);
    void this.webSessionService.updateWebSessionIcon(this.webSessionId, DVL_VNC_ICON);
    this.webClientConnectionSuccess();
  }

  private notifyUser(event: SessionEvent): void {
    const eventType = event.type.valueOf();
    const errorData = event.data;

    this.clientError = {
      kind: this.getMessage(errorData),
      backtrace: super.getIronErrorMessage(errorData),
    };

    const icon: string = eventType !== SessionEventType.STARTED ? DVL_WARNING_ICON : DVL_VNC_ICON;

    void this.webSessionService.updateWebSessionIcon(this.webSessionId, icon);
  }

  private handleIronRDPError(error: IronError | string): void {
    this.notifyUserAboutError(error);
    this.disableComponentStatus();
  }

  private notifyUserAboutError(error: IronError | string): void {
    this.clientError = {
      kind: this.getMessage(error),
      backtrace: super.getIronErrorMessage(error),
    };

    void this.webSessionService.updateWebSessionIcon(this.webSessionId, DVL_WARNING_ICON);
  }

  private getMessage(errorData: IronError | string): string {
    let errorKind: UserIronRdpErrorKind = UserIronRdpErrorKind.General;

    if (typeof errorData === 'string') {
      return 'The session is terminated';
    }

    errorKind = errorData.kind().valueOf();

    //For translation 'UnknownError'
    //For translation 'ConnectionErrorPleaseVerifyYourConnectionSettings'
    //For translation 'AccessDenied'
    //For translation 'ConnectionErrorPleaseVerifyYourConnectionSettings'
    switch (errorKind) {
      case UserIronRdpErrorKind.General:
        return 'Unknown Error';
      case UserIronRdpErrorKind.WrongPassword:
      case UserIronRdpErrorKind.LogonFailure:
        return 'Connection error: Please verify your connection settings.';
      case UserIronRdpErrorKind.AccessDenied:
        return 'Access denied';
      default:
        return 'Connection error: Please verify your connection settings.';
    }
  }

  protected getProtocol(): ProtocolString {
    return 'VNC';
  }
}<|MERGE_RESOLUTION|>--- conflicted
+++ resolved
@@ -34,11 +34,8 @@
   enableCursor,
   enabledEncodings,
   enableExtendedClipboard,
-<<<<<<< HEAD
   pixelFormat,
-=======
   jpegQualityLevel,
->>>>>>> 7cb9fd2a
   ultraVirtualDisplay,
   wheelSpeedFactor,
 } from '@devolutions/iron-remote-desktop-vnc';
@@ -479,11 +476,8 @@
       screenSize: desktopScreenSize,
       sessionId,
       enabledEncodings: enabledEncodings.join(','),
-<<<<<<< HEAD
       colorFormat,
-=======
       jpegQualityLevel: jpegEnabled ? jpegQualityLevel : undefined,
->>>>>>> 7cb9fd2a
       enableCursor,
       enableExtendedClipboard: enableExtendedClipboard ?? false,
       ultraVirtualDisplay,
@@ -533,13 +527,12 @@
       configBuilder.withExtension(enabledEncodings(Encoding.getAllEncodings().join(',')));
     }
 
-<<<<<<< HEAD
     if (connectionParameters.colorFormat) {
       configBuilder.withExtension(pixelFormat(connectionParameters.colorFormat));
-=======
+    } 
+
     if (connectionParameters.jpegQualityLevel != null) {
       configBuilder.withExtension(jpegQualityLevel(connectionParameters.jpegQualityLevel));
->>>>>>> 7cb9fd2a
     }
 
     const config = configBuilder.build();
