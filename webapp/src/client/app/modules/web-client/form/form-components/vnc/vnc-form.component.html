--- conflicted
+++ resolved
@@ -45,13 +45,10 @@
     </div>
 
     <div class="col-12 gateway-form-group">
-<<<<<<< HEAD
       <web-client-color-format-control [parentForm]="form"
         [inputFormData]="inputFormData"></web-client-color-format-control>
-=======
         <web-client-jpeg-quality-level-control [parentForm]="form"
                                                [inputFormData]="inputFormData"></web-client-jpeg-quality-level-control>
->>>>>>> 7cb9fd2a
     </div>
 
     <div class="col-12 gateway-form-group">
