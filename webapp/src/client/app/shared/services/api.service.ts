--- conflicted
+++ resolved
@@ -2,12 +2,6 @@
 import { HttpClient, HttpHeaders } from '@angular/common/http';
 import { Observable, throwError } from "rxjs";
 import { catchError, map } from 'rxjs/operators';
-
-export type GetVersionResult = {
-  id: string,
-  hostname:string,
-  version:string
-}
 
 interface VersionInfo {
   latestVersion?: string;
@@ -28,10 +22,7 @@
   private appTokenApiUrl: string = '/jet/webapp/app-token';
   private sessionTokenApiURL: string = '/jet/webapp/session-token';
   private healthApiURL: string = '/jet/health';
-<<<<<<< HEAD
   private devolutionProductApiURL: string = 'https://devolutions.net/products.htm';
-=======
->>>>>>> 57248f60
   constructor(private http: HttpClient) {}
 
   generateAppToken(username?: string, password?: string): Observable<any> {
@@ -75,7 +66,6 @@
     }) as Observable<GetVersionResult>;
   }
 
-<<<<<<< HEAD
   getLatestVersion(keysToFetch: string[] = ['Gateway.Version', 'Gateway.Url']): Observable<VersionInfo> {
     return this.http.get(this.devolutionProductApiURL,{
       headers : {
@@ -101,6 +91,4 @@
       })
     );
   }
-=======
->>>>>>> 57248f60
 }